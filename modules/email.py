# modules/email.py
"""Module de gestion des emails pour l'application juridique"""

import io
import json
import re
import smtplib
from datetime import datetime
from email import encoders
from email.mime.base import MIMEBase
from email.mime.multipart import MIMEMultipart
from email.mime.text import MIMEText
from typing import Any, Dict, List, Optional

<<<<<<< HEAD
from utils.file_utils import (
    EmailConfig,
    is_valid_email,
    format_file_size,
    ATTACHMENT_MIME_TYPES,
)

import streamlit as st
=======
import streamlit as st
from utils import format_file_size, is_valid_email


from modules.dataclasses import EmailConfig



# Types MIME pour les pièces jointes
ATTACHMENT_MIME_TYPES = {
    'pdf': 'application/pdf',
    'docx': 'application/vnd.openxmlformats-officedocument.wordprocessingml.document',
    'xlsx': 'application/vnd.openxmlformats-officedocument.spreadsheetml.sheet',
    'txt': 'text/plain',
    'html': 'text/html',
    'json': 'application/json',
    'csv': 'text/csv',
    'zip': 'application/zip'
}
>>>>>>> 2faf5c4f

def process_email_request(query: str, analysis: dict):
    """Traite une demande d'envoi par email"""
    
    st.markdown("### 📧 Envoi par email")
    
    # Initialiser la session state si nécessaire
    if 'email_config' not in st.session_state:
        st.session_state.email_config = None
    
    # Déterminer les destinataires
    recipients = extract_email_recipients(query, analysis)
    
    # Configuration de l'email
    if st.session_state.email_config is None:
        email_config = create_email_config(recipients, analysis)
        st.session_state.email_config = email_config
    else:
        email_config = st.session_state.email_config
    
    # Interface de configuration
    show_email_configuration(email_config)
    
    # Préparer le contenu et les pièces jointes
    prepare_email_content_and_attachments(email_config, analysis)
    
    # Aperçu
    show_email_preview(email_config)
    
    # Actions
    col1, col2, col3 = st.columns(3)
    
    with col1:
        if st.button("📧 Envoyer", type="primary", key="send_email_main", use_container_width=True):
            send_email_with_progress(email_config)
    
    with col2:
        if st.button("💾 Sauvegarder brouillon", key="save_draft", use_container_width=True):
            save_email_draft(email_config)
    
    with col3:
        if st.button("🔄 Réinitialiser", key="reset_email", use_container_width=True):
            st.session_state.email_config = None
            st.rerun()

def extract_email_recipients(query: str, analysis: dict) -> List[str]:
    """Extrait les destinataires depuis la requête"""
    
    recipients = []
    
    # Extraction des emails depuis la requête
    email_pattern = r'\b[A-Za-z0-9._%+-]+@[A-Za-z0-9.-]+\.[A-Z|a-z]{2,}\b'
    found_emails = re.findall(email_pattern, query)
    recipients.extend(found_emails)
    
    # Extraction depuis l'analyse
    if analysis.get('entities', {}).get('emails'):
        recipients.extend(analysis['entities']['emails'])
    
    # Récupérer depuis l'historique si pas de destinataires
    if not recipients and st.session_state.get('last_email_recipients'):
        recipients = st.session_state.last_email_recipients
    
    # Récupérer depuis les contacts favoris
    if not recipients and st.session_state.get('favorite_contacts'):
        # Proposer de sélectionner parmi les favoris
        pass
    
    return list(set(recipients))  # Dédupliquer

def create_email_config(recipients: List[str], analysis: dict) -> EmailConfig:
    """Crée la configuration de l'email"""
    
    # Déterminer l'objet selon le contexte
    subject = determine_email_subject(analysis)
    
    # Corps initial avec signature
    body = generate_email_body(analysis)
    
    # Ajouter la signature par défaut
    if st.session_state.get('default_signature'):
        signatures = st.session_state.get('email_signatures', get_default_signatures())
        if st.session_state.default_signature in signatures:
            body += "\n\n" + signatures[st.session_state.default_signature]['content']
    
    config = EmailConfig(
        to=recipients,
        subject=subject,
        body=body,
        cc=[],
        bcc=[],
        attachments=[],
        priority="normal"
    )
    
    return config

def determine_email_subject(analysis: dict) -> str:
    """Détermine l'objet de l'email selon le contexte"""
    
    if st.session_state.get('redaction_result'):
        doc_type = st.session_state.redaction_result.get('type', 'document')
        reference = analysis.get('reference', '')
        
        subjects = {
            'conclusions': f"Conclusions en défense - {reference}",
            'plainte': f"Dépôt de plainte - {reference}",
            'constitution_pc': f"Constitution de partie civile - {reference}",
            'assignation': f"Assignation - {reference}",
            'mémoire': f"Mémoire - {reference}",
            'courrier': f"Courrier juridique - {reference}"
        }
        
        return subjects.get(doc_type, f"Document juridique - {reference}")
    
    elif st.session_state.get('current_bordereau'):
        return f"Bordereau de communication de pièces - {analysis.get('reference', 'Dossier')}"
    
    elif st.session_state.get('synthesis_result'):
        return f"Synthèse - {analysis.get('reference', 'Dossier')}"
    
    else:
        return f"Document - {datetime.now().strftime('%d/%m/%Y')}"

def generate_email_body(analysis: dict) -> str:
    """Génère le corps de l'email selon le contexte"""
    
    reference = analysis.get('reference', 'votre dossier')
    
    # Vérifier si un template est sélectionné
    if st.session_state.get('selected_email_template'):
        templates = st.session_state.get('email_templates', get_default_email_templates())
        template = templates.get(st.session_state.selected_email_template)
        if template:
            body = template['body']
            # Remplacer les variables
            body = body.replace('[référence]', reference)
            body = body.replace('[Référence]', reference)
            return body
    
    # Sinon, générer selon le contexte
    if st.session_state.get('redaction_result'):
        result = st.session_state.redaction_result
        doc_type_names = {
            'conclusions': 'les conclusions en défense',
            'plainte': 'la plainte',
            'constitution_pc': 'la constitution de partie civile',
            'assignation': "l'assignation",
            'mémoire': 'le mémoire',
            'courrier': 'le courrier'
        }
        
        doc_name = doc_type_names.get(result['type'], 'le document')
        
        body = f"""Maître,

Je vous prie de bien vouloir trouver ci-joint {doc_name} concernant {reference}.

Ce document a été préparé conformément à vos instructions et intègre l'ensemble des éléments discutés.

Je reste à votre disposition pour tout complément d'information.

Bien cordialement,"""

    elif st.session_state.get('current_bordereau'):
        bordereau = st.session_state.current_bordereau
        piece_count = bordereau['metadata']['piece_count']
        
        body = f"""Maître,

Veuillez trouver ci-joint le bordereau de communication de pièces pour {reference}.

Ce bordereau récapitule {piece_count} pièces communiquées, organisées par catégorie.

Les pièces physiques vous seront transmises selon les modalités convenues.

Cordialement,"""

    else:
        body = f"""Bonjour,

Veuillez trouver ci-joint le document demandé concernant {reference}.

N'hésitez pas à me contacter pour toute question.

Cordialement,"""
    
    return body

def show_email_configuration(email_config: EmailConfig):
    """Interface de configuration de l'email"""
    
    st.markdown("#### 📮 Configuration de l'email")
    
    # Quick actions
    col1, col2, col3 = st.columns(3)
    
    with col1:
        # Contacts favoris
        if st.session_state.get('favorite_contacts'):
            selected_contact = st.selectbox(
                "📇 Contacts favoris",
                [""] + list(st.session_state.favorite_contacts.keys()),
                key="quick_contact_select"
            )
            
            if selected_contact:
                contact_email = st.session_state.favorite_contacts[selected_contact]
                if contact_email not in email_config.to:
                    email_config.to.append(contact_email)
    
    with col2:
        # Templates
        templates = st.session_state.get('email_templates', get_default_email_templates())
        selected_template = st.selectbox(
            "📝 Template",
            [""] + list(templates.keys()),
            format_func=lambda x: templates[x]['name'] if x else "Choisir un template",
            key="template_select"
        )
        
        if selected_template:
            st.session_state.selected_email_template = selected_template
            template = templates[selected_template]
            email_config.subject = template['subject'].replace('[Référence]', 
                                                               st.session_state.get('current_reference', ''))
            email_config.body = generate_email_body({})
    
    with col3:
        # Groupes
        if st.button("👥 Groupes de diffusion", key="show_groups"):
            st.session_state.show_email_groups = not st.session_state.get('show_email_groups', False)
    
    # Gestion des groupes
    if st.session_state.get('show_email_groups'):
        show_email_groups_management(email_config)
    
    st.divider()
    
    # Destinataires
    col1, col2, col3 = st.columns(3)
    
    with col1:
        to_addresses = st.text_area(
            "À (To) *",
            value=", ".join(email_config.to),
            help="Séparez les adresses par des virgules",
            key="email_to_field",
            height=70
        )
        email_config.to = [email.strip() for email in to_addresses.split(',') if email.strip()]
    
    with col2:
        cc_addresses = st.text_area(
            "Cc",
            value=", ".join(email_config.cc),
            help="Copie carbone",
            key="email_cc_field",
            height=70
        )
        email_config.cc = [email.strip() for email in cc_addresses.split(',') if email.strip()]
    
    with col3:
        bcc_addresses = st.text_area(
            "Cci",
            value=", ".join(email_config.bcc),
            help="Copie carbone invisible",
            key="email_bcc_field",
            height=70
        )
        email_config.bcc = [email.strip() for email in bcc_addresses.split(',') if email.strip()]
    
    # Validation des emails
    all_emails = email_config.to + email_config.cc + email_config.bcc
    invalid_emails = [email for email in all_emails if email and not is_valid_email(email)]
    
    if invalid_emails:
        st.error(f"❌ Emails invalides : {', '.join(invalid_emails)}")
    
    # Objet
    email_config.subject = st.text_input(
        "Objet *",
        value=email_config.subject,
        key="email_subject_field"
    )
    
    # Options avancées
    with st.expander("⚙️ Options avancées"):
        col1, col2, col3, col4 = st.columns(4)
        
        with col1:
            email_config.priority = st.selectbox(
                "Priorité",
                ["low", "normal", "high"],
                index=1,
                format_func=lambda x: {"low": "🔵 Faible", "normal": "⚪ Normale", "high": "🔴 Haute"}[x],
                key="email_priority"
            )
        
        with col2:
            request_receipt = st.checkbox(
                "Accusé de réception",
                key="email_receipt"
            )
        
        with col3:
            request_read = st.checkbox(
                "Confirmation de lecture",
                key="email_read_confirm"
            )
        
        with col4:
            encrypt_email = st.checkbox(
                "Chiffrer l'email",
                key="email_encrypt",
                help="Nécessite la configuration du chiffrement"
            )

def show_email_groups_management(email_config: EmailConfig):
    """Gestion des groupes de diffusion"""
    
    with st.container():
        st.markdown("##### 👥 Groupes de diffusion")
        
        # Initialiser les groupes s'ils n'existent pas
        if 'email_groups' not in st.session_state:
            st.session_state.email_groups = {
                'tribunal': {
                    'name': 'Tribunal',
                    'emails': ['greffe@tribunal.fr', 'president@tribunal.fr']
                },
                'adversaires': {
                    'name': 'Parties adverses',
                    'emails': []
                }
            }
        
        groups = st.session_state.email_groups
        
        # Sélection de groupe
        col1, col2 = st.columns([3, 1])
        
        with col1:
            selected_group = st.selectbox(
                "Ajouter un groupe",
                [""] + list(groups.keys()),
                format_func=lambda x: groups[x]['name'] if x else "Sélectionner un groupe",
                key="select_email_group"
            )
        
        with col2:
            if st.button("➕ Ajouter", key="add_group_to_email") and selected_group:
                group_emails = groups[selected_group]['emails']
                for email in group_emails:
                    if email not in email_config.to:
                        email_config.to.append(email)
                st.rerun()
        
        # Gestion des groupes
        if st.checkbox("Gérer les groupes", key="manage_groups_check"):
            manage_email_groups()

def manage_email_groups():
    """Interface de gestion des groupes"""
    
    groups = st.session_state.email_groups
    
    # Créer un nouveau groupe
    with st.form("new_group_form"):
        st.markdown("**Nouveau groupe**")
        col1, col2 = st.columns(2)
        
        with col1:
            new_group_key = st.text_input("Identifiant", placeholder="ex: confreres")
        
        with col2:
            new_group_name = st.text_input("Nom", placeholder="ex: Confrères")
        
        new_group_emails = st.text_area(
            "Emails (un par ligne)",
            placeholder="email1@example.com\nemail2@example.com"
        )
        
        if st.form_submit_button("Créer le groupe"):
            if new_group_key and new_group_name:
                emails = [e.strip() for e in new_group_emails.split('\n') if e.strip()]
                valid_emails = [e for e in emails if is_valid_email(e)]
                
                groups[new_group_key] = {
                    'name': new_group_name,
                    'emails': valid_emails
                }
                st.success(f"✅ Groupe '{new_group_name}' créé avec {len(valid_emails)} email(s)")
                st.rerun()
    
    # Modifier les groupes existants
    st.markdown("**Groupes existants**")
    
    for group_key, group_data in groups.items():
        with st.expander(f"{group_data['name']} ({len(group_data['emails'])} emails)"):
            # Éditer les emails
            updated_emails = st.text_area(
                "Emails",
                value="\n".join(group_data['emails']),
                key=f"edit_group_{group_key}"
            )
            
            col1, col2 = st.columns(2)
            
            with col1:
                if st.button(f"💾 Sauvegarder", key=f"save_group_{group_key}"):
                    emails = [e.strip() for e in updated_emails.split('\n') if e.strip()]
                    valid_emails = [e for e in emails if is_valid_email(e)]
                    group_data['emails'] = valid_emails
                    st.success(f"✅ Groupe mis à jour ({len(valid_emails)} emails)")
                    st.rerun()
            
            with col2:
                if st.button(f"🗑️ Supprimer", key=f"delete_group_{group_key}"):
                    del groups[group_key]
                    st.rerun()

def prepare_email_content_and_attachments(email_config: EmailConfig, analysis: dict):
    """Prépare le contenu et les pièces jointes"""
    
    st.markdown("#### 📎 Pièces jointes")
    
    # Déterminer les pièces jointes potentielles
    available_attachments = get_available_attachments()
    
    if available_attachments:
        # Organiser par catégorie
        categories = {}
        for name, data in available_attachments.items():
            category = data.get('category', 'Autres')
            if category not in categories:
                categories[category] = []
            categories[category].append((name, data))
        
        # Afficher par catégorie
        selected_attachments = []
        
        for category, items in categories.items():
            st.markdown(f"**{category}**")
            
            for name, data in items:
                col1, col2, col3 = st.columns([3, 1, 1])
                
                with col1:
                    if st.checkbox(name, key=f"attach_{name}", value=True):
                        selected_attachments.append(name)
                
                with col2:
                    st.caption(data.get('type', 'document'))
                
                with col3:
                    if data.get('size'):
                        st.caption(format_file_size(data['size']))
        
        # Format des pièces jointes
        if selected_attachments:
            st.divider()
            
            col1, col2 = st.columns(2)
            
            with col1:
                attachment_format = st.selectbox(
                    "Format des documents",
                    ["pdf", "docx", "txt", "html"],
                    key="attachment_format"
                )
            
            with col2:
                compress_attachments = st.checkbox(
                    "Compresser en ZIP",
                    key="compress_attachments",
                    help="Recommandé pour plus de 5 fichiers"
                )
            
            # Préparer les pièces jointes
            email_config.attachments = []  # Réinitialiser
            
            for attachment_name in selected_attachments:
                attachment_data = prepare_attachment(
                    attachment_name,
                    available_attachments[attachment_name],
                    attachment_format
                )
                
                if attachment_data:
                    email_config.add_attachment(
                        f"{attachment_name}.{attachment_format}",
                        attachment_data,
                        ATTACHMENT_MIME_TYPES.get(attachment_format, "application/octet-stream")
                    )
            
            # Compression si demandée
            if compress_attachments and len(email_config.attachments) > 1:
                compress_email_attachments(email_config)
        
        # Afficher la liste des pièces jointes
        if email_config.attachments:
            st.info(f"📎 {len(email_config.attachments)} pièce(s) jointe(s)")
            
            total_size = sum(len(att['data']) for att in email_config.attachments)
            
            if total_size > 25 * 1024 * 1024:  # 25 MB
                st.warning("⚠️ Taille totale importante. Certains serveurs peuvent rejeter l'email.")
            
            # Liste avec actions
            for i, att in enumerate(email_config.attachments):
                col1, col2, col3, col4 = st.columns([3, 1, 1, 1])
                
                with col1:
                    st.write(f"• {att['filename']}")
                
                with col2:
                    st.caption(format_file_size(len(att['data'])))
                
                with col3:
                    # Aperçu pour certains types
                    if att['filename'].endswith('.txt'):
                        if st.button("👁️", key=f"preview_att_{i}"):
                            st.text_area(
                                f"Aperçu de {att['filename']}", 
                                value=att['data'].decode('utf-8', errors='ignore')[:500] + "...",
                                height=200,
                                key=f"preview_content_{i}"
                            )
                
                with col4:
                    if st.button("❌", key=f"remove_att_{i}"):
                        email_config.attachments.pop(i)
                        st.rerun()
    
    # Upload manuel
    st.divider()
    st.markdown("**Ajouter des fichiers**")
    
    uploaded_files = st.file_uploader(
        "Glisser-déposer ou parcourir",
        accept_multiple_files=True,
        key="email_manual_attachments",
        type=['pdf', 'docx', 'xlsx', 'txt', 'csv', 'json', 'zip']
    )
    
    if uploaded_files:
        for file in uploaded_files:
            # Vérifier si le fichier n'est pas déjà ajouté
            existing_names = [att['filename'] for att in email_config.attachments]
            if file.name not in existing_names:
                email_config.add_attachment(
                    file.name,
                    file.read(),
                    file.type or "application/octet-stream"
                )
                st.success(f"✅ {file.name} ajouté")

def compress_email_attachments(email_config: EmailConfig):
    """Compresse les pièces jointes en un fichier ZIP"""
    
    try:
        import zipfile

        # Créer un buffer pour le ZIP
        zip_buffer = io.BytesIO()
        
        with zipfile.ZipFile(zip_buffer, 'w', zipfile.ZIP_DEFLATED) as zip_file:
            for att in email_config.attachments:
                zip_file.writestr(att['filename'], att['data'])
        
        # Remplacer les pièces jointes par le ZIP
        zip_data = zip_buffer.getvalue()
        zip_filename = f"documents_{datetime.now().strftime('%Y%m%d_%H%M%S')}.zip"
        
        email_config.attachments = [{
            'filename': zip_filename,
            'data': zip_data,
            'mimetype': 'application/zip'
        }]
        
        st.success(f"✅ Fichiers compressés dans {zip_filename}")
        
    except ImportError:
        st.warning("⚠️ Module zipfile non disponible")

def get_available_attachments() -> Dict[str, Any]:
    """Récupère les documents disponibles pour attachement"""
    
    attachments = {}
    
    # Document rédigé
    if st.session_state.get('redaction_result'):
        result = st.session_state.redaction_result
        attachments[f"{result['type']}_principal"] = {
            'type': 'redaction',
            'content': result['document'],
            'category': '📄 Documents rédigés',
            'size': len(result['document'].encode('utf-8'))
        }
    
    # Bordereau
    if st.session_state.get('current_bordereau'):
        bordereau = st.session_state.current_bordereau
        attachments['bordereau_pieces'] = {
            'type': 'bordereau',
            'content': bordereau,
            'category': '📋 Bordereaux',
            'size': len(str(bordereau).encode('utf-8'))
        }
    
    # Synthèse
    if st.session_state.get('synthesis_result'):
        content = st.session_state.synthesis_result.get('content', '')
        attachments['synthese'] = {
            'type': 'synthesis',
            'content': content,
            'category': '📊 Analyses',
            'size': len(content.encode('utf-8'))
        }
    
    # Analyse
    if st.session_state.get('ai_analysis_results'):
        content = st.session_state.ai_analysis_results.get('content', '')
        attachments['analyse'] = {
            'type': 'analysis',
            'content': content,
            'category': '📊 Analyses',
            'size': len(content.encode('utf-8'))
        }
    
    # Documents uploadés
    if st.session_state.get('uploaded_documents'):
        for i, doc in enumerate(st.session_state.uploaded_documents):
            attachments[f"document_upload_{i}"] = {
                'type': 'uploaded',
                'content': doc.get('content', ''),
                'category': '📤 Documents uploadés',
                'size': doc.get('size', 0)
            }
    
    return attachments

def prepare_attachment(name: str, data: Dict[str, Any], format: str) -> bytes:
    """Prépare une pièce jointe dans le format demandé"""
    
    content = data.get('content', '')
    
    if format == 'pdf':
        return create_pdf_attachment(content, data['type'])
    
    elif format == 'docx':
        return create_docx_attachment(content, data['type'])
    
    elif format == 'html':
        return create_html_attachment(content, data['type'])
    
    else:  # txt
        return content.encode('utf-8') if isinstance(content, str) else str(content).encode('utf-8')

def create_pdf_attachment(content: Any, doc_type: str) -> bytes:
    """Crée une pièce jointe PDF"""
    try:
        # Essayer d'utiliser reportlab s'il est disponible
        from reportlab.lib.pagesizes import A4, letter
        from reportlab.lib.styles import ParagraphStyle, getSampleStyleSheet
        from reportlab.lib.units import inch
        from reportlab.platypus import Paragraph, SimpleDocTemplate, Spacer
        
        buffer = io.BytesIO()
        doc = SimpleDocTemplate(buffer, pagesize=A4)
        story = []
        
        styles = getSampleStyleSheet()
        
        # Titre
        title_style = ParagraphStyle(
            'CustomTitle',
            parent=styles['Heading1'],
            fontSize=24,
            textColor='black',
            spaceAfter=30
        )
        
        story.append(Paragraph(doc_type.replace('_', ' ').title(), title_style))
        story.append(Spacer(1, 0.2*inch))
        
        # Contenu
        if isinstance(content, str):
            # Diviser le contenu en paragraphes
            paragraphs = content.split('\n\n')
            for para in paragraphs:
                if para.strip():
                    story.append(Paragraph(para.replace('\n', '<br/>'), styles['Normal']))
                    story.append(Spacer(1, 0.1*inch))
        
        elif isinstance(content, dict):
            # Traiter les structures complexes
            for key, value in content.items():
                story.append(Paragraph(f"<b>{key}:</b> {value}", styles['Normal']))
                story.append(Spacer(1, 0.1*inch))
        
        # Construire le PDF
        doc.build(story)
        buffer.seek(0)
        
        return buffer.getvalue()
        
    except ImportError:
        # Fallback : créer un PDF simple en texte
        pdf_content = f"""%%PDF-1.4
1 0 obj

/Type /Catalog
/Pages 2 0 R
>>
endobj

2 0 obj

/Type /Pages
/Kids [3 0 R]
/Count 1
>>
endobj

3 0 obj

/Type /Page
/Parent 2 0 R
/Resources 
/Font 
/F1 4 0 R
>>
>>
/MediaBox [0 0 612 792]
/Contents 5 0 R
>>
endobj

4 0 obj

/Type /Font
/Subtype /Type1
/BaseFont /Helvetica
>>
endobj

5 0 obj

/Length {len(str(content))}
>>
stream
BT
/F1 12 Tf
50 750 Td
({doc_type.title()}) Tj
0 -20 Td
({str(content)[:100]}...) Tj
ET
endstream
endobj

xref
0 6
0000000000 65535 f
0000000009 00000 n
0000000058 00000 n
0000000115 00000 n
0000000262 00000 n
0000000341 00000 n
trailer

/Size 6
/Root 1 0 R
>>
startxref
{500 + len(str(content))}
%%EOF"""
        
        return pdf_content.encode('latin-1')

def create_docx_attachment(content: Any, doc_type: str) -> bytes:
    """Crée une pièce jointe DOCX"""
    try:
        from docx import Document
        from docx.enum.text import WD_ALIGN_PARAGRAPH
        from docx.shared import Inches, Pt
        
        doc = Document()
        
        # Titre
        title = doc.add_heading(doc_type.replace('_', ' ').title(), 0)
        title.alignment = WD_ALIGN_PARAGRAPH.CENTER
        
        # Date
        doc.add_paragraph(f"Date : {datetime.now().strftime('%d/%m/%Y')}")
        doc.add_paragraph()
        
        # Contenu
        if isinstance(content, str):
            # Ajouter le contenu avec mise en forme
            paragraphs = content.split('\n\n')
            for para in paragraphs:
                if para.strip():
                    # Détecter les titres (lignes en majuscules)
                    if para.isupper() and len(para) < 100:
                        doc.add_heading(para, level=2)
                    else:
                        p = doc.add_paragraph(para)
                        # Mise en forme basique
                        if para.startswith('ARTICLE') or para.startswith('Article'):
                            p.runs[0].bold = True
        
        elif isinstance(content, dict):
            # Bordereau ou autre structure
            if 'header' in content:
                doc.add_paragraph(content['header'])
                doc.add_paragraph()
            
            if 'pieces' in content:
                doc.add_heading('Liste des pièces', level=1)
                
                # Créer un tableau pour les pièces
                table = doc.add_table(rows=1, cols=3)
                table.style = 'Light Grid Accent 1'
                
                # En-têtes
                header_cells = table.rows[0].cells
                header_cells[0].text = 'N°'
                header_cells[1].text = 'Titre'
                header_cells[2].text = 'Description'
                
                # Pièces
                for piece in content.get('pieces', []):
                    row_cells = table.add_row().cells
                    row_cells[0].text = str(piece.get('numero', ''))
                    row_cells[1].text = piece.get('titre', '')
                    row_cells[2].text = piece.get('description', '')
        
        # Sauvegarder
        buffer = io.BytesIO()
        doc.save(buffer)
        buffer.seek(0)
        
        return buffer.getvalue()
        
    except ImportError:
        # Fallback texte
        return create_txt_attachment(content, doc_type)

def create_html_attachment(content: Any, doc_type: str) -> bytes:
    """Crée une pièce jointe HTML"""
    
    html_template = f"""<!DOCTYPE html>
<html lang="fr">
<head>
    <meta charset="UTF-8">
    <meta name="viewport" content="width=device-width, initial-scale=1.0">
    <title>{doc_type.replace('_', ' ').title()}</title>
    <style>
        body {{
            font-family: Arial, sans-serif;
            line-height: 1.6;
            margin: 40px;
            color: #333;
        }}
        h1 {{
            color: #2c3e50;
            border-bottom: 2px solid #3498db;
            padding-bottom: 10px;
        }}
        h2 {{
            color: #34495e;
            margin-top: 30px;
        }}
        .meta {{
            color: #7f8c8d;
            font-style: italic;
            margin-bottom: 30px;
        }}
        .piece {{
            background: #f8f9fa;
            padding: 15px;
            margin: 10px 0;
            border-left: 4px solid #3498db;
        }}
        table {{
            width: 100%;
            border-collapse: collapse;
            margin: 20px 0;
        }}
        th, td {{
            border: 1px solid #ddd;
            padding: 8px;
            text-align: left;
        }}
        th {{
            background-color: #3498db;
            color: white;
        }}
        tr:nth-child(even) {{
            background-color: #f2f2f2;
        }}
    </style>
</head>
<body>
    <h1>{doc_type.replace('_', ' ').title()}</h1>
    <p class="meta">Généré le {datetime.now().strftime('%d/%m/%Y à %H:%M')}</p>
"""
    
    if isinstance(content, str):
        # Convertir le texte en HTML
        paragraphs = content.split('\n\n')
        for para in paragraphs:
            if para.strip():
                if para.isupper() and len(para) < 100:
                    html_template += f"<h2>{para}</h2>\n"
                else:
                    html_template += f"<p>{para.replace(chr(10), '<br>')}</p>\n"
    
    elif isinstance(content, dict):
        # Traiter les structures complexes
        if 'pieces' in content:
            html_template += "<h2>Liste des pièces</h2>\n<table>\n<tr><th>N°</th><th>Titre</th><th>Description</th></tr>\n"
            
            for piece in content.get('pieces', []):
                html_template += f"<tr><td>{piece.get('numero', '')}</td>"
                html_template += f"<td>{piece.get('titre', '')}</td>"
                html_template += f"<td>{piece.get('description', '')}</td></tr>\n"
            
            html_template += "</table>\n"
    
    html_template += """
</body>
</html>"""
    
    return html_template.encode('utf-8')

def create_txt_attachment(content: Any, doc_type: str) -> bytes:
    """Crée une pièce jointe TXT basique"""
    
    txt_content = f"{doc_type.replace('_', ' ').upper()}\n"
    txt_content += f"{'=' * len(doc_type)}\n\n"
    txt_content += f"Date : {datetime.now().strftime('%d/%m/%Y')}\n\n"
    
    if isinstance(content, str):
        txt_content += content
    elif isinstance(content, dict):
        txt_content += json.dumps(content, indent=2, ensure_ascii=False)
    else:
        txt_content += str(content)
    
    return txt_content.encode('utf-8')

def show_email_preview(email_config: EmailConfig):
    """Affiche un aperçu de l'email"""
    
    with st.expander("👁️ Aperçu de l'email", expanded=True):
        # En-têtes
        st.markdown("**En-têtes**")
        
        # Affichage stylisé des en-têtes
        headers_html = f"""
        <div style="background: #f0f2f6; padding: 15px; border-radius: 5px; font-family: monospace;">
            <div><b>De :</b> {st.secrets.get('smtp_username', st.session_state.get('smtp_config', {}).get('username', '[Votre email]'))}</div>
            <div><b>À :</b> {', '.join(email_config.to) if email_config.to else '[Aucun destinataire]'}</div>
        """
        
        if email_config.cc:
            headers_html += f"<div><b>Cc :</b> {', '.join(email_config.cc)}</div>"
        
        if email_config.bcc:
            headers_html += f"<div><b>Cci :</b> {', '.join(email_config.bcc)}</div>"
        
        headers_html += f"""
            <div><b>Objet :</b> {email_config.subject}</div>
            <div><b>Date :</b> {datetime.now().strftime('%a %d %b %Y %H:%M:%S')}</div>
        """
        
        if email_config.priority != "normal":
            priority_icons = {"high": "🔴", "low": "🔵"}
            headers_html += f"<div><b>Priorité :</b> {priority_icons.get(email_config.priority, '')} {email_config.priority.title()}</div>"
        
        headers_html += "</div>"
        
        st.markdown(headers_html, unsafe_allow_html=True)
        
        st.divider()
        
        # Corps
        st.markdown("**Message**")
        
        # Mode édition ou aperçu
        if st.session_state.get('edit_email_mode'):
            email_config.body = st.text_area(
                "Corps du message",
                value=email_config.body,
                height=400,
                key="edit_email_body"
            )
            
            col1, col2 = st.columns(2)
            
            with col1:
                if st.button("✅ Valider les modifications", key="save_email_edits", use_container_width=True):
                    st.session_state.edit_email_mode = False
                    st.rerun()
            
            with col2:
                if st.button("❌ Annuler", key="cancel_email_edits", use_container_width=True):
                    st.session_state.edit_email_mode = False
                    st.rerun()
        else:
            # Aperçu stylisé du corps
            body_preview = email_config.body.replace('\n', '<br>')
            st.markdown(f"""
            <div style="background: white; padding: 20px; border: 1px solid #ddd; border-radius: 5px; min-height: 300px;">
                {body_preview}
            </div>
            """, unsafe_allow_html=True)
            
            if st.button("✏️ Modifier le message", key="start_edit_mode"):
                st.session_state.edit_email_mode = True
                st.rerun()
        
        # Pièces jointes
        if email_config.attachments:
            st.divider()
            st.markdown(f"**Pièces jointes ({len(email_config.attachments)})**")
            
            total_size = sum(len(att['data']) for att in email_config.attachments)
            
            # Tableau des pièces jointes
            attachments_data = []
            for att in email_config.attachments:
                attachments_data.append({
                    'Fichier': att['filename'],
                    'Taille': format_file_size(len(att['data'])),
                    'Type': att.get('mimetype', 'Unknown').split('/')[-1].upper()
                })
            
            st.table(attachments_data)
            
            st.caption(f"💾 Taille totale : {format_file_size(total_size)}")

def send_email_with_progress(email_config: EmailConfig):
    """Envoie l'email avec barre de progression"""
    
    # Vérifications
    if not email_config.to:
        st.error("❌ Aucun destinataire spécifié")
        return
    
    if not email_config.subject:
        st.error("❌ L'objet est requis")
        return
    
    # Configuration SMTP
    smtp_config = get_smtp_configuration()
    
    if not smtp_config:
        st.error("❌ Configuration email manquante. Configurez les paramètres SMTP.")
        show_smtp_configuration_help()
        return
    
    # Container pour les messages
    progress_container = st.container()
    
    with progress_container:
        progress_bar = st.progress(0)
        status_text = st.empty()
        
        try:
            # Étape 1 : Préparation
            status_text.text("📝 Préparation du message...")
            progress_bar.progress(10)
            
            msg = create_mime_message(email_config, smtp_config['username'])
            
            # Étape 2 : Connexion
            status_text.text("📡 Connexion au serveur...")
            progress_bar.progress(30)
            
            # Configuration du serveur selon le type
            if smtp_config['server'] == 'smtp.gmail.com':
                server = smtplib.SMTP(smtp_config['server'], smtp_config['port'])
                server.starttls()
            elif smtp_config['port'] == 465:
                server = smtplib.SMTP_SSL(smtp_config['server'], smtp_config['port'])
            else:
                server = smtplib.SMTP(smtp_config['server'], smtp_config['port'])
                if smtp_config.get('use_tls', True):
                    server.starttls()
            
            # Étape 3 : Authentification
            status_text.text("🔐 Authentification...")
            progress_bar.progress(50)
            
            server.login(smtp_config['username'], smtp_config['password'])
            
            # Étape 4 : Envoi
            status_text.text("📤 Envoi du message...")
            progress_bar.progress(70)
            
            # Tous les destinataires
            all_recipients = email_config.to + email_config.cc + email_config.bcc
            
            server.send_message(msg, to_addrs=all_recipients)
            
            # Étape 5 : Finalisation
            progress_bar.progress(90)
            status_text.text("✅ Finalisation...")
            
            server.quit()
            
            # Étape 6 : Confirmation
            progress_bar.progress(100)
            status_text.text("✅ Email envoyé avec succès !")
            
            # Sauvegarder l'historique
            save_email_history(email_config)
            
            # Notification de succès détaillée
            success_message = f"""
            ### ✅ Email envoyé avec succès !
            
            **Destinataires :** {len(all_recipients)} personne(s)  
            **Pièces jointes :** {len(email_config.attachments)} fichier(s)  
            **Heure d'envoi :** {datetime.now().strftime('%H:%M:%S')}  
            """
            
            if email_config.attachments:
                total_size = sum(len(att['data']) for att in email_config.attachments)
                success_message += f"**Taille totale :** {format_file_size(total_size)}"
            
            st.success(success_message)
            
            # Options post-envoi
            col1, col2, col3 = st.columns(3)
            
            with col1:
                if st.button("📧 Nouveau message", key="new_after_send"):
                    st.session_state.email_config = None
                    st.rerun()
            
            with col2:
                if st.button("📋 Copier les destinataires", key="copy_recipients"):
                    st.session_state.last_email_recipients = email_config.to
                    st.info("Destinataires copiés")
            
            with col3:
                if st.button("📜 Voir l'historique", key="view_history"):
                    st.session_state.show_email_history = True
            
            # Nettoyer l'état
            st.session_state.last_email_recipients = email_config.to
            
            # Logs
            log_email_sent(email_config)
            
        except smtplib.SMTPAuthenticationError:
            progress_bar.empty()
            status_text.empty()
            st.error("""
            ❌ **Erreur d'authentification**
            
            Vérifiez vos identifiants SMTP :
            - Email correct
            - Mot de passe d'application (pas le mot de passe normal)
            - Validation en 2 étapes activée (pour Gmail)
            """)
            
        except smtplib.SMTPRecipientsRefused as e:
            progress_bar.empty()
            status_text.empty()
            refused = list(e.recipients.keys())
            st.error(f"❌ Destinataires refusés : {', '.join(refused)}")
            
        except smtplib.SMTPException as e:
            progress_bar.empty()
            status_text.empty()
            st.error(f"❌ Erreur SMTP : {str(e)}")
            
        except Exception as e:
            progress_bar.empty()
            status_text.empty()
            st.error(f"❌ Erreur inattendue : {str(e)}")
            
            # Afficher plus de détails en mode debug
            if st.checkbox("Afficher les détails techniques"):
                st.code(str(e))
        
        finally:
            # Nettoyer l'interface après un délai
            import time
            time.sleep(3)
            progress_bar.empty()
            status_text.empty()

def get_smtp_configuration() -> Optional[Dict[str, Any]]:
    """Récupère la configuration SMTP"""
    
    # D'abord vérifier les secrets Streamlit
    if hasattr(st, 'secrets'):
        if all(key in st.secrets for key in ['smtp_server', 'smtp_port', 'smtp_username', 'smtp_password']):
            return {
                'server': st.secrets['smtp_server'],
                'port': int(st.secrets['smtp_port']),
                'username': st.secrets['smtp_username'],
                'password': st.secrets['smtp_password'],
                'use_tls': st.secrets.get('smtp_use_tls', True)
            }
    
    # Sinon vérifier la configuration en session
    if st.session_state.get('smtp_config'):
        return st.session_state.smtp_config
    
    return None

def create_mime_message(email_config: EmailConfig, from_address: str) -> MIMEMultipart:
    """Crée le message MIME complet"""
    
    msg = MIMEMultipart('mixed')
    
    # En-têtes principaux
    msg['From'] = from_address
    msg['To'] = ', '.join(email_config.to)
    
    if email_config.cc:
        msg['Cc'] = ', '.join(email_config.cc)
    
    msg['Subject'] = email_config.subject
    msg['Date'] = datetime.now().strftime('%a, %d %b %Y %H:%M:%S %z')
    
    # En-têtes additionnels
    msg['Message-ID'] = f"<{datetime.now().strftime('%Y%m%d%H%M%S')}.{hash(email_config.subject)}@juridique-app>"
    
    # Priorité
    if email_config.priority == "high":
        msg['X-Priority'] = '1'
        msg['Importance'] = 'high'
        msg['X-MSMail-Priority'] = 'High'
    elif email_config.priority == "low":
        msg['X-Priority'] = '5'
        msg['Importance'] = 'low'
        msg['X-MSMail-Priority'] = 'Low'
    
    # Demandes de confirmation
    if st.session_state.get('email_receipt'):
        msg['Return-Receipt-To'] = from_address
        msg['Disposition-Notification-To'] = from_address
    
    if st.session_state.get('email_read_confirm'):
        msg['X-Confirm-Reading-To'] = from_address
    
    # Corps du message
    body_part = MIMEMultipart('alternative')
    
    # Version texte
    text_part = MIMEText(email_config.body, 'plain', 'utf-8')
    body_part.attach(text_part)
    
    # Version HTML (optionnelle)
    html_body = f"""
    <html>
    <body style="font-family: Arial, sans-serif;">
        {email_config.body.replace(chr(10), '<br>')}
    </body>
    </html>
    """
    html_part = MIMEText(html_body, 'html', 'utf-8')
    body_part.attach(html_part)
    
    msg.attach(body_part)
    
    # Pièces jointes
    for attachment in email_config.attachments:
        part = MIMEBase('application', 'octet-stream')
        part.set_payload(attachment['data'])
        encoders.encode_base64(part)
        
        # Nom de fichier sécurisé
        safe_filename = attachment['filename'].encode('utf-8').decode('ascii', 'ignore')
        
        part.add_header(
            'Content-Disposition',
            f'attachment; filename="{safe_filename}"'
        )
        
        # Type MIME spécifique si disponible
        if 'mimetype' in attachment:
            part.set_type(attachment['mimetype'])
        
        msg.attach(part)
    
    return msg

def show_smtp_configuration_help():
    """Affiche l'aide pour la configuration SMTP"""
    
    with st.expander("⚙️ Configuration SMTP requise", expanded=True):
        st.markdown("""
        ### Configuration des paramètres email
        
        Pour envoyer des emails, vous devez configurer les paramètres SMTP.
        """)
        
        # Onglets pour différents fournisseurs
        provider_tabs = st.tabs(["Gmail", "Outlook", "Autre", "Configuration manuelle"])
        
        with provider_tabs[0]:
            st.markdown("""
            #### Configuration Gmail
            
            1. **Activer la validation en 2 étapes** dans votre compte Google
            2. **Créer un mot de passe d'application** :
               - Allez dans [Paramètres Google](https://myaccount.google.com/security)
               - Sécurité → Validation en 2 étapes → Mots de passe d'application
               - Créer un nouveau mot de passe pour "Email"
            3. **Utiliser ces paramètres** :
               - Serveur : `smtp.gmail.com`
               - Port : `587`
               - Email : votre adresse Gmail
               - Mot de passe : le mot de passe d'application (pas votre mot de passe normal)
            """)
            
            if st.button("Configurer Gmail", key="quick_gmail"):
                st.session_state.smtp_config = {
                    'server': 'smtp.gmail.com',
                    'port': 587,
                    'username': '',
                    'password': '',
                    'use_tls': True
                }
        
        with provider_tabs[1]:
            st.markdown("""
            #### Configuration Outlook/Office 365
            
            **Paramètres Outlook.com** :
            - Serveur : `smtp-mail.outlook.com`
            - Port : `587`
            - Authentification : Oui
            - TLS : Oui
            
            **Paramètres Office 365** :
            - Serveur : `smtp.office365.com`
            - Port : `587`
            - Authentification : Oui
            - TLS : Oui
            """)
            
            if st.button("Configurer Outlook", key="quick_outlook"):
                st.session_state.smtp_config = {
                    'server': 'smtp-mail.outlook.com',
                    'port': 587,
                    'username': '',
                    'password': '',
                    'use_tls': True
                }
        
        with provider_tabs[2]:
            st.markdown("""
            #### Autres fournisseurs
            
            **Yahoo Mail** :
            - Serveur : `smtp.mail.yahoo.com`
            - Port : `587` ou `465`
            
            **Orange/Wanadoo** :
            - Serveur : `smtp.orange.fr`
            - Port : `465`
            
            **Free** :
            - Serveur : `smtp.free.fr`
            - Port : `465`
            
            **SFR** :
            - Serveur : `smtp.sfr.fr`
            - Port : `465`
            """)
        
        with provider_tabs[3]:
            # Formulaire de configuration manuelle
            with st.form("smtp_config_form"):
                st.markdown("#### Configuration manuelle")
                
                col1, col2 = st.columns(2)
                
                with col1:
                    server = st.text_input("Serveur SMTP", placeholder="smtp.example.com")
                    username = st.text_input("Email/Nom d'utilisateur", placeholder="votre.email@example.com")
                
                with col2:
                    port = st.number_input("Port", value=587, min_value=1, max_value=65535)
                    password = st.text_input("Mot de passe", type="password")
                
                col3, col4 = st.columns(2)
                
                with col3:
                    use_tls = st.checkbox("Utiliser TLS/STARTTLS", value=True)
                
                with col4:
                    use_ssl = st.checkbox("Utiliser SSL", value=False)
                
                if st.form_submit_button("💾 Sauvegarder et tester", type="primary"):
                    if all([server, username, password]):
                        config = {
                            'server': server,
                            'port': port,
                            'username': username,
                            'password': password,
                            'use_tls': use_tls,
                            'use_ssl': use_ssl
                        }
                        
                        # Tester la configuration
                        if test_smtp_configuration(config):
                            st.session_state.smtp_config = config
                            st.success("✅ Configuration sauvegardée et testée avec succès !")
                            st.rerun()
                    else:
                        st.error("❌ Veuillez remplir tous les champs")
        
        # Option secrets.toml
        with st.expander("💡 Configuration via secrets.toml (recommandé)"):
            st.markdown("""
            Pour une configuration permanente, ajoutez dans `.streamlit/secrets.toml` :
            
            ```toml
            smtp_server = "smtp.gmail.com"
            smtp_port = 587
            smtp_username = "votre.email@gmail.com"
            smtp_password = "votre_mot_de_passe_app"
            smtp_use_tls = true
            ```
            
            Cette méthode est plus sécurisée car les identifiants ne sont pas stockés dans le code.
            """)

def save_email_draft(email_config: EmailConfig):
    """Sauvegarde un brouillon d'email"""
    
    if 'email_drafts' not in st.session_state:
        st.session_state.email_drafts = []
    
    # Vérifier si c'est une mise à jour d'un brouillon existant
    draft_id = st.session_state.get('current_draft_id')
    
    if draft_id:
        # Mettre à jour le brouillon existant
        for draft in st.session_state.email_drafts:
            if draft['id'] == draft_id:
                draft['updated_at'] = datetime.now()
                draft['config'] = email_config
                draft['subject'] = email_config.subject
                st.success("✅ Brouillon mis à jour")
                return
    
    # Créer un nouveau brouillon
    draft = {
        'id': f"draft_{datetime.now().strftime('%Y%m%d_%H%M%S')}_{len(st.session_state.email_drafts)}",
        'created_at': datetime.now(),
        'updated_at': datetime.now(),
        'config': email_config,
        'subject': email_config.subject or "Sans objet",
        'preview': email_config.body[:100] + "..." if len(email_config.body) > 100 else email_config.body
    }
    
    st.session_state.email_drafts.append(draft)
    st.session_state.current_draft_id = draft['id']
    
    st.success("✅ Brouillon sauvegardé")
    
    # Notification avec options
    col1, col2 = st.columns(2)
    
    with col1:
        if st.button("Continuer l'édition", key="continue_draft"):
            pass  # Reste sur la page actuelle
    
    with col2:
        if st.button("Voir les brouillons", key="view_drafts"):
            st.session_state.show_email_drafts = True

def save_email_history(email_config: EmailConfig):
    """Sauvegarde l'historique des emails envoyés"""
    
    if 'email_history' not in st.session_state:
        st.session_state.email_history = []
    
    history_entry = {
        'id': f"sent_{datetime.now().strftime('%Y%m%d_%H%M%S')}",
        'sent_at': datetime.now(),
        'to': email_config.to.copy(),
        'cc': email_config.cc.copy(),
        'bcc': email_config.bcc.copy(),
        'subject': email_config.subject,
        'body_preview': email_config.body[:200] + "..." if len(email_config.body) > 200 else email_config.body,
        'attachments': [
            {
                'filename': att['filename'],
                'size': len(att['data'])
            }
            for att in email_config.attachments
        ],
        'attachments_count': len(email_config.attachments),
        'priority': email_config.priority,
        'total_size': sum(len(att['data']) for att in email_config.attachments)
    }
    
    st.session_state.email_history.append(history_entry)
    
    # Limiter l'historique à 100 entrées
    if len(st.session_state.email_history) > 100:
        st.session_state.email_history = st.session_state.email_history[-100:]
    
    # Supprimer le brouillon s'il existe
    if st.session_state.get('current_draft_id'):
        st.session_state.email_drafts = [
            d for d in st.session_state.get('email_drafts', [])
            if d['id'] != st.session_state.current_draft_id
        ]
        st.session_state.current_draft_id = None

def log_email_sent(email_config: EmailConfig):
    """Enregistre l'envoi dans les logs"""
    
    log_entry = {
        'timestamp': datetime.now().isoformat(),
        'action': 'email_sent',
        'recipients_count': len(email_config.to + email_config.cc + email_config.bcc),
        'attachments_count': len(email_config.attachments),
        'subject': email_config.subject[:50] + '...' if len(email_config.subject) > 50 else email_config.subject,
        'status': 'success'
    }
    
    # Ajouter aux statistiques
    if 'email_stats' not in st.session_state:
        st.session_state.email_stats = {
            'total_sent': 0,
            'total_recipients': 0,
            'total_attachments': 0,
            'last_sent': None
        }
    
    st.session_state.email_stats['total_sent'] += 1
    st.session_state.email_stats['total_recipients'] += log_entry['recipients_count']
    st.session_state.email_stats['total_attachments'] += log_entry['attachments_count']
    st.session_state.email_stats['last_sent'] = datetime.now()
    
    # Logger (pour le moment, juste print)
    print(f"[EMAIL LOG] {log_entry}")

def show_email_interface():
    """Interface principale de gestion des emails"""
    
    st.markdown("### 📧 Centre de messagerie")
    
    # Statistiques rapides
    if st.session_state.get('email_stats'):
        stats = st.session_state.email_stats
        col1, col2, col3, col4 = st.columns(4)
        
        with col1:
            st.metric("Emails envoyés", stats['total_sent'])
        
        with col2:
            st.metric("Destinataires", stats['total_recipients'])
        
        with col3:
            st.metric("Pièces jointes", stats['total_attachments'])
        
        with col4:
            if stats['last_sent']:
                st.metric("Dernier envoi", stats['last_sent'].strftime('%H:%M'))
    
    # Tabs principaux
    tabs = st.tabs([
        "📤 Nouveau message",
        "📝 Brouillons",
        "📜 Historique",
        "📇 Contacts",
        "⚙️ Configuration"
    ])
    
    with tabs[0]:
        # Nouveau message
        process_email_request("", {})
    
    with tabs[1]:
        # Brouillons
        show_email_drafts()
    
    with tabs[2]:
        # Historique
        show_email_history()
    
    with tabs[3]:
        # Contacts
        show_contacts_management()
    
    with tabs[4]:
        # Configuration
        show_email_configuration_interface()

def show_email_drafts():
    """Affiche les brouillons d'emails"""
    
    drafts = st.session_state.get('email_drafts', [])
    
    if not drafts:
        st.info("📭 Aucun brouillon sauvegardé")
        
        if st.button("📝 Créer un nouveau message"):
            st.session_state.email_config = None
            st.rerun()
        
        return
    
    # Filtres et tri
    col1, col2, col3 = st.columns(3)
    
    with col1:
        search_term = st.text_input("🔍 Rechercher", key="search_drafts")
    
    with col2:
        sort_by = st.selectbox(
            "Trier par",
            ["Date (récent)", "Date (ancien)", "Objet"],
            key="sort_drafts"
        )
    
    with col3:
        if st.button("🗑️ Supprimer tous", key="delete_all_drafts"):
            if st.checkbox("Confirmer la suppression"):
                st.session_state.email_drafts = []
                st.rerun()
    
    # Filtrer les brouillons
    filtered_drafts = drafts
    
    if search_term:
        filtered_drafts = [
            d for d in filtered_drafts
            if search_term.lower() in d['subject'].lower() or
               search_term.lower() in d.get('preview', '').lower()
        ]
    
    # Trier
    if sort_by == "Date (récent)":
        filtered_drafts.sort(key=lambda x: x['updated_at'], reverse=True)
    elif sort_by == "Date (ancien)":
        filtered_drafts.sort(key=lambda x: x['updated_at'])
    else:  # Objet
        filtered_drafts.sort(key=lambda x: x['subject'])
    
    st.write(f"**{len(filtered_drafts)} brouillon(s)**")
    
    # Afficher les brouillons
    for draft in filtered_drafts:
        with st.container():
            col1, col2, col3, col4, col5 = st.columns([3, 2, 1, 1, 1])
            
            with col1:
                st.markdown(f"**{draft['subject']}**")
                st.caption(draft.get('preview', '')[:80] + "...")
            
            with col2:
                created = draft['created_at'].strftime('%d/%m %H:%M')
                updated = draft['updated_at'].strftime('%d/%m %H:%M')
                
                if created != updated:
                    st.caption(f"Modifié le {updated}")
                else:
                    st.caption(f"Créé le {created}")
                
                # Destinataires
                if draft['config'].to:
                    recipients = ", ".join(draft['config'].to[:2])
                    if len(draft['config'].to) > 2:
                        recipients += f" +{len(draft['config'].to) - 2}"
                    st.caption(f"À : {recipients}")
            
            with col3:
                att_count = len(draft['config'].attachments)
                if att_count > 0:
                    st.caption(f"📎 {att_count}")
            
            with col4:
                if st.button("✏️", key=f"edit_draft_{draft['id']}", help="Éditer"):
                    st.session_state.email_config = draft['config']
                    st.session_state.current_draft_id = draft['id']
                    st.session_state.current_tab = 0  # Retour à l'onglet nouveau message
                    st.rerun()
            
            with col5:
                if st.button("🗑️", key=f"delete_draft_{draft['id']}", help="Supprimer"):
                    st.session_state.email_drafts.remove(draft)
                    st.rerun()
        
        st.divider()

def show_email_history():
    """Affiche l'historique des emails envoyés"""
    
    history = st.session_state.get('email_history', [])
    
    if not history:
        st.info("📭 Aucun email envoyé")
        return
    
    # Statistiques de l'historique
    col1, col2, col3 = st.columns(3)
    
    with col1:
        st.metric("Total envoyé", len(history))
    
    with col2:
        total_recipients = sum(len(h['to'] + h['cc'] + h.get('bcc', [])) for h in history)
        st.metric("Total destinataires", total_recipients)
    
    with col3:
        total_attachments = sum(h['attachments_count'] for h in history)
        st.metric("Total pièces jointes", total_attachments)
    
    st.divider()
    
    # Filtres
    col1, col2, col3 = st.columns(3)
    
    with col1:
        date_range = st.date_input(
            "Période",
            value=[],
            key="email_history_date_range"
        )
    
    with col2:
        search_filter = st.text_input(
            "🔍 Rechercher",
            placeholder="Objet, destinataire...",
            key="email_history_search"
        )
    
    with col3:
        filter_priority = st.selectbox(
            "Priorité",
            ["Toutes", "Haute", "Normale", "Faible"],
            key="filter_priority"
        )
    
    # Appliquer les filtres
    filtered_history = history
    
    if date_range:
        if len(date_range) == 2:
            start_date, end_date = date_range
            filtered_history = [
                h for h in filtered_history
                if start_date <= h['sent_at'].date() <= end_date
            ]
    
    if search_filter:
        search_lower = search_filter.lower()
        filtered_history = [
            h for h in filtered_history
            if search_lower in h['subject'].lower() or
               any(search_lower in recipient.lower() for recipient in h['to'])
        ]
    
    if filter_priority != "Toutes":
        priority_map = {"Haute": "high", "Normale": "normal", "Faible": "low"}
        filtered_history = [
            h for h in filtered_history
            if h['priority'] == priority_map[filter_priority]
        ]
    
    # Pagination
    items_per_page = 20
    total_pages = max(1, (len(filtered_history) - 1) // items_per_page + 1)
    
    col1, col2, col3 = st.columns([1, 2, 1])
    
    with col2:
        current_page = st.number_input(
            "Page",
            min_value=1,
            max_value=total_pages,
            value=1,
            key="history_page"
        )
    
    # Afficher l'historique paginé
    start_idx = (current_page - 1) * items_per_page
    end_idx = start_idx + items_per_page
    
    st.write(f"**{len(filtered_history)} email(s) - Page {current_page}/{total_pages}**")
    
    for entry in reversed(filtered_history[start_idx:end_idx]):
        with st.container():
            col1, col2, col3, col4, col5 = st.columns([3, 2, 1, 1, 1])
            
            with col1:
                # Icône de priorité
                priority_icons = {"high": "🔴", "low": "🔵", "normal": ""}
                icon = priority_icons.get(entry['priority'], "")
                
                st.markdown(f"{icon} **{entry['subject']}**")
                
                # Aperçu du corps
                if entry.get('body_preview'):
                    st.caption(entry['body_preview'][:100] + "...")
            
            with col2:
                st.caption(f"📅 {entry['sent_at'].strftime('%d/%m/%Y %H:%M')}")
                
                # Destinataires
                recipients_info = f"À : {len(entry['to'])}"
                if entry['cc']:
                    recipients_info += f", Cc : {len(entry['cc'])}"
                st.caption(recipients_info)
            
            with col3:
                if entry['attachments_count'] > 0:
                    st.caption(f"📎 {entry['attachments_count']}")
                    
                    if entry.get('total_size'):
                        st.caption(format_file_size(entry['total_size']))
            
            with col4:
                if st.button("👁️", key=f"view_sent_{entry['id']}", help="Voir détails"):
                    show_email_details(entry)
            
            with col5:
                if st.button("♻️", key=f"reuse_sent_{entry['id']}", help="Réutiliser"):
                    # Créer une nouvelle config basée sur cet historique
                    new_config = EmailConfig(
                        to=entry['to'].copy(),
                        cc=entry['cc'].copy(),
                        bcc=entry.get('bcc', []).copy(),
                        subject=f"Re: {entry['subject']}",
                        body="",  # Corps vide pour nouveau message
                        priority=entry['priority']
                    )
                    
                    st.session_state.email_config = new_config
                    st.session_state.current_tab = 0
                    st.rerun()
        
        st.divider()
    
    # Export de l'historique
    st.markdown("### 📥 Export")
    
    col1, col2, col3 = st.columns(3)
    
    with col1:
        if st.button("📄 Export JSON", key="export_json"):
            export_email_history(filtered_history, format='json')
    
    with col2:
        if st.button("📊 Export CSV", key="export_csv"):
            export_email_history(filtered_history, format='csv')
    
    with col3:
        if st.button("📑 Export Excel", key="export_excel"):
            export_email_history(filtered_history, format='excel')

def show_email_details(entry: Dict[str, Any]):
    """Affiche les détails d'un email envoyé"""
    
    with st.expander(f"Détails : {entry['subject']}", expanded=True):
        col1, col2 = st.columns(2)
        
        with col1:
            st.markdown("**Informations d'envoi**")
            st.write(f"Date : {entry['sent_at'].strftime('%d/%m/%Y à %H:%M:%S')}")
            st.write(f"ID : {entry['id']}")
            
            priority_labels = {"high": "🔴 Haute", "normal": "⚪ Normale", "low": "🔵 Faible"}
            st.write(f"Priorité : {priority_labels.get(entry['priority'], entry['priority'])}")
        
        with col2:
            st.markdown("**Destinataires**")
            st.write(f"À : {', '.join(entry['to'])}")
            
            if entry['cc']:
                st.write(f"Cc : {', '.join(entry['cc'])}")
            
            if entry.get('bcc'):
                st.write(f"Cci : {', '.join(entry['bcc'])}")
        
        st.divider()
        
        # Pièces jointes
        if entry.get('attachments'):
            st.markdown("**Pièces jointes**")
            
            for att in entry['attachments']:
                st.write(f"• {att['filename']} ({format_file_size(att['size'])})")
        
        # Aperçu du message
        if entry.get('body_preview'):
            st.divider()
            st.markdown("**Aperçu du message**")
            st.text_area("", value=entry['body_preview'], height=200, disabled=True)

def show_contacts_management():
    """Gestion des contacts et carnets d'adresses"""
    
    st.markdown("### 📇 Gestion des contacts")
    
    # Initialiser les contacts
    if 'favorite_contacts' not in st.session_state:
        st.session_state.favorite_contacts = {
            'Greffe TJ': 'greffe@tribunal.fr',
            'Avocat adverse': 'contact@cabinet-adverse.fr'
        }
    
    contacts = st.session_state.favorite_contacts
    
    # Ajouter un contact
    with st.form("add_contact_form"):
        st.markdown("#### ➕ Ajouter un contact")
        
        col1, col2 = st.columns(2)
        
        with col1:
            new_name = st.text_input("Nom", placeholder="Ex: Maître Dupont")
        
        with col2:
            new_email = st.text_input("Email", placeholder="dupont@cabinet.fr")
        
        col3, col4 = st.columns(2)
        
        with col3:
            new_phone = st.text_input("Téléphone", placeholder="+33 1 23 45 67 89")
        
        with col4:
            new_notes = st.text_input("Notes", placeholder="Cabinet X, spécialiste...")
        
        if st.form_submit_button("Ajouter le contact", type="primary"):
            if new_name and new_email:
                if is_valid_email(new_email):
                    # Stocker avec plus d'infos
                    if 'contacts_detailed' not in st.session_state:
                        st.session_state.contacts_detailed = {}
                    
                    st.session_state.contacts_detailed[new_name] = {
                        'email': new_email,
                        'phone': new_phone,
                        'notes': new_notes,
                        'added_date': datetime.now()
                    }
                    
                    # Ajouter aussi aux favoris simples
                    contacts[new_name] = new_email
                    
                    st.success(f"✅ Contact '{new_name}' ajouté")
                    st.rerun()
                else:
                    st.error("❌ Email invalide")
            else:
                st.error("❌ Nom et email requis")
    
    st.divider()
    
    # Import/Export
    col1, col2, col3 = st.columns(3)
    
    with col1:
        if st.button("📥 Importer CSV", key="import_contacts"):
            show_import_contacts_dialog()
    
    with col2:
        if st.button("📤 Exporter", key="export_contacts"):
            export_contacts()
    
    with col3:
        search_contact = st.text_input("🔍 Rechercher", key="search_contacts")
    
    # Afficher les contacts
    st.markdown("#### 📋 Liste des contacts")
    
    # Filtrer si recherche
    filtered_contacts = contacts
    if search_contact:
        filtered_contacts = {
            name: email for name, email in contacts.items()
            if search_contact.lower() in name.lower() or
               search_contact.lower() in email.lower()
        }
    
    if not filtered_contacts:
        st.info("Aucun contact trouvé")
    else:
        # Affichage en tableau
        contacts_data = []
        
        for name, email in filtered_contacts.items():
            # Récupérer les infos détaillées si disponibles
            detailed = st.session_state.get('contacts_detailed', {}).get(name, {})
            
            contacts_data.append({
                'Nom': name,
                'Email': email,
                'Téléphone': detailed.get('phone', '-'),
                'Notes': detailed.get('notes', '-'),
                'Actions': name  # Pour les boutons
            })
        
        # Créer le tableau
        for contact in contacts_data:
            col1, col2, col3, col4, col5, col6 = st.columns([2, 3, 2, 2, 1, 1])
            
            with col1:
                st.write(contact['Nom'])
            
            with col2:
                st.write(contact['Email'])
            
            with col3:
                st.write(contact['Téléphone'])
            
            with col4:
                st.write(contact['Notes'])
            
            with col5:
                if st.button("✏️", key=f"edit_contact_{contact['Actions']}"):
                    st.session_state.editing_contact = contact['Actions']
            
            with col6:
                if st.button("🗑️", key=f"delete_contact_{contact['Actions']}"):
                    del contacts[contact['Actions']]
                    if 'contacts_detailed' in st.session_state:
                        if contact['Actions'] in st.session_state.contacts_detailed:
                            del st.session_state.contacts_detailed[contact['Actions']]
                    st.rerun()
            
            # Mode édition
            if st.session_state.get('editing_contact') == contact['Actions']:
                with st.form(f"edit_form_{contact['Actions']}"):
                    edited_email = st.text_input("Email", value=contact['Email'])
                    edited_phone = st.text_input("Téléphone", value=contact['Téléphone'])
                    edited_notes = st.text_input("Notes", value=contact['Notes'])
                    
                    col1, col2 = st.columns(2)
                    
                    with col1:
                        if st.form_submit_button("💾 Sauvegarder"):
                            contacts[contact['Actions']] = edited_email
                            
                            if 'contacts_detailed' not in st.session_state:
                                st.session_state.contacts_detailed = {}
                            
                            st.session_state.contacts_detailed[contact['Actions']] = {
                                'email': edited_email,
                                'phone': edited_phone,
                                'notes': edited_notes,
                                'added_date': datetime.now()
                            }
                            
                            st.session_state.editing_contact = None
                            st.rerun()
                    
                    with col2:
                        if st.form_submit_button("❌ Annuler"):
                            st.session_state.editing_contact = None
                            st.rerun()
            
            st.divider()

def show_import_contacts_dialog():
    """Dialog pour importer des contacts"""
    
    with st.expander("📥 Importer des contacts", expanded=True):
        st.markdown("""
        Format CSV attendu :
        ```
        Nom,Email,Téléphone,Notes
        Maître Dupont,dupont@cabinet.fr,+33123456789,Cabinet X
        ```
        """)
        
        uploaded_file = st.file_uploader(
            "Choisir un fichier CSV",
            type=['csv'],
            key="import_contacts_file"
        )
        
        if uploaded_file:
            try:
                import pandas as pd
                
                df = pd.read_csv(uploaded_file)
                
                # Vérifier les colonnes
                required_cols = ['Nom', 'Email']
                if not all(col in df.columns for col in required_cols):
                    st.error(f"❌ Colonnes requises : {', '.join(required_cols)}")
                    return
                
                # Aperçu
                st.write("Aperçu des contacts à importer :")
                st.dataframe(df.head(10))
                
                if st.button("✅ Importer", key="confirm_import"):
                    imported = 0
                    errors = 0
                    
                    for _, row in df.iterrows():
                        if is_valid_email(row['Email']):
                            st.session_state.favorite_contacts[row['Nom']] = row['Email']
                            
                            # Détails si disponibles
                            if 'contacts_detailed' not in st.session_state:
                                st.session_state.contacts_detailed = {}
                            
                            st.session_state.contacts_detailed[row['Nom']] = {
                                'email': row['Email'],
                                'phone': row.get('Téléphone', ''),
                                'notes': row.get('Notes', ''),
                                'added_date': datetime.now()
                            }
                            
                            imported += 1
                        else:
                            errors += 1
                    
                    st.success(f"✅ {imported} contacts importés")
                    if errors > 0:
                        st.warning(f"⚠️ {errors} contacts ignorés (email invalide)")
                    
                    st.rerun()
                    
            except Exception as e:
                st.error(f"❌ Erreur lors de l'import : {str(e)}")

def export_contacts():
    """Exporte les contacts"""
    
    contacts = st.session_state.favorite_contacts
    detailed = st.session_state.get('contacts_detailed', {})
    
    # Créer le CSV
    csv_lines = ["Nom,Email,Téléphone,Notes"]
    
    for name, email in contacts.items():
        details = detailed.get(name, {})
        phone = details.get('phone', '')
        notes = details.get('notes', '')
        
        csv_lines.append(f'"{name}","{email}","{phone}","{notes}"')
    
    csv_content = '\n'.join(csv_lines)
    
    # Télécharger
    st.download_button(
        "💾 Télécharger CSV",
        csv_content,
        f"contacts_{datetime.now().strftime('%Y%m%d')}.csv",
        "text/csv",
        key="download_contacts"
    )

def export_email_history(history: List[Dict[str, Any]], format: str = 'json'):
    """Exporte l'historique des emails dans différents formats"""
    
    if format == 'json':
        # Préparer les données pour JSON
        export_data = []
        
        for entry in history:
            export_entry = {
                'id': entry['id'],
                'date': entry['sent_at'].isoformat(),
                'destinataires_to': entry['to'],
                'destinataires_cc': entry['cc'],
                'destinataires_cci': entry.get('bcc', []),
                'objet': entry['subject'],
                'pieces_jointes': entry.get('attachments_count', 0),
                'priorite': entry.get('priority', 'normal'),
                'taille_totale': entry.get('total_size', 0)
            }
            export_data.append(export_entry)
        
        # JSON
        json_str = json.dumps(export_data, indent=2, ensure_ascii=False)
        
        st.download_button(
            "💾 Télécharger JSON",
            json_str,
            f"historique_emails_{datetime.now().strftime('%Y%m%d_%H%M%S')}.json",
            "application/json",
            key="download_email_history_json"
        )
    
    elif format == 'csv':
        # CSV
        csv_lines = ["Date,Heure,Objet,Destinataires (À),CC,Pièces jointes,Priorité"]
        
        for entry in history:
            date = entry['sent_at'].strftime('%d/%m/%Y')
            time = entry['sent_at'].strftime('%H:%M:%S')
            subject = entry['subject'].replace('"', '""')  # Échapper les guillemets
            to = ';'.join(entry['to'])
            cc = ';'.join(entry['cc'])
            attachments = str(entry.get('attachments_count', 0))
            priority = entry.get('priority', 'normal')
            
            csv_lines.append(f'"{date}","{time}","{subject}","{to}","{cc}",{attachments},{priority}')
        
        csv_content = '\n'.join(csv_lines)
        
        st.download_button(
            "💾 Télécharger CSV",
            csv_content.encode('utf-8-sig'),  # BOM pour Excel
            f"historique_emails_{datetime.now().strftime('%Y%m%d_%H%M%S')}.csv",
            "text/csv",
            key="download_email_history_csv"
        )
    
    elif format == 'excel':
        try:
            import io

            import pandas as pd

            # Préparer les données pour DataFrame
            data_rows = []
            
            for entry in history:
                data_rows.append({
                    'Date': entry['sent_at'].strftime('%d/%m/%Y'),
                    'Heure': entry['sent_at'].strftime('%H:%M:%S'),
                    'Objet': entry['subject'],
                    'Destinataires (À)': ', '.join(entry['to']),
                    'CC': ', '.join(entry['cc']),
                    'CCI': ', '.join(entry.get('bcc', [])),
                    'Pièces jointes': entry.get('attachments_count', 0),
                    'Taille totale (KB)': entry.get('total_size', 0) // 1024,
                    'Priorité': entry.get('priority', 'normal').title()
                })
            
            df = pd.DataFrame(data_rows)
            
            # Créer le fichier Excel
            output = io.BytesIO()
            
            with pd.ExcelWriter(output, engine='xlsxwriter') as writer:
                df.to_excel(writer, sheet_name='Historique', index=False)
                
                # Formater
                workbook = writer.book
                worksheet = writer.sheets['Historique']
                
                # Format pour les en-têtes
                header_format = workbook.add_format({
                    'bold': True,
                    'bg_color': '#4CAF50',
                    'font_color': 'white'
                })
                
                # Appliquer le format aux en-têtes
                for col_num, value in enumerate(df.columns.values):
                    worksheet.write(0, col_num, value, header_format)
                
                # Ajuster la largeur des colonnes
                worksheet.set_column('A:B', 12)  # Date et Heure
                worksheet.set_column('C:C', 40)  # Objet
                worksheet.set_column('D:F', 30)  # Destinataires
                worksheet.set_column('G:I', 15)  # Stats
            
            output.seek(0)
            
            st.download_button(
                "💾 Télécharger Excel",
                output,
                f"historique_emails_{datetime.now().strftime('%Y%m%d_%H%M%S')}.xlsx",
                "application/vnd.openxmlformats-officedocument.spreadsheetml.sheet",
                key="download_email_history_excel"
            )
            
        except ImportError:
            st.error("❌ pandas/xlsxwriter requis pour l'export Excel")
            # Fallback vers CSV
            export_email_history(history, format='csv')

def show_email_configuration_interface():
    """Interface de configuration des emails"""
    
    st.markdown("#### ⚙️ Configuration email")
    
    # État de la configuration
    smtp_config = get_smtp_configuration()
    
    if smtp_config:
        col1, col2 = st.columns(2)
        
        with col1:
            st.success(f"✅ Configuré ({smtp_config['server']})")
        
        with col2:
            if st.button("🔌 Tester la connexion", key="test_smtp"):
                test_smtp_connection(smtp_config)
    else:
        st.warning("❌ Configuration SMTP non définie")
        show_smtp_configuration_help()
    
    st.divider()
    
    # Templates d'emails
    st.markdown("#### 📝 Templates d'emails")
    
    if 'email_templates' not in st.session_state:
        st.session_state.email_templates = get_default_email_templates()
    
    email_templates = st.session_state.email_templates
    
    # Ajouter un nouveau template
    if st.checkbox("➕ Créer un nouveau template", key="create_template_check"):
        with st.form("new_template_form"):
            col1, col2 = st.columns(2)
            
            with col1:
                template_key = st.text_input("Identifiant", placeholder="mon_template")
            
            with col2:
                template_name = st.text_input("Nom", placeholder="Mon template")
            
            template_subject = st.text_input("Objet", placeholder="[Type] - [Référence]")
            template_body = st.text_area("Corps", height=200, placeholder="Contenu du template...")
            
            if st.form_submit_button("Créer le template"):
                if template_key and template_name:
                    email_templates[template_key] = {
                        'name': template_name,
                        'subject': template_subject,
                        'body': template_body
                    }
                    st.success(f"✅ Template '{template_name}' créé")
                    st.rerun()
    
    # Modifier les templates existants
    for template_name, template in email_templates.items():
        with st.expander(f"📧 {template['name']}"):
            # Formulaire d'édition
            with st.form(f"edit_template_{template_name}"):
                new_subject = st.text_input(
                    "Objet",
                    value=template['subject'],
                    key=f"subject_{template_name}"
                )
                
                new_body = st.text_area(
                    "Corps",
                    value=template['body'],
                    height=200,
                    key=f"body_{template_name}"
                )
                
                st.caption("Variables disponibles : [référence], [Référence], [date], [destinataire]")
                
                col1, col2 = st.columns(2)
                
                with col1:
                    if st.form_submit_button("💾 Sauvegarder"):
                        template['subject'] = new_subject
                        template['body'] = new_body
                        st.success("✅ Template sauvegardé")
                        st.rerun()
                
                with col2:
                    if st.form_submit_button("🗑️ Supprimer"):
                        del email_templates[template_name]
                        st.rerun()
    
    st.divider()
    
    # Signatures
    st.markdown("#### ✍️ Signatures")
    
    if 'email_signatures' not in st.session_state:
        st.session_state.email_signatures = get_default_signatures()
    
    signatures = st.session_state.email_signatures
    
    # Sélection de la signature par défaut
    col1, col2 = st.columns(2)
    
    with col1:
        selected_signature = st.selectbox(
            "Signature par défaut",
            options=[''] + list(signatures.keys()),
            format_func=lambda x: "Aucune" if x == '' else signatures[x]['name'],
            key="default_signature_select"
        )
        
        if selected_signature:
            st.session_state.default_signature = selected_signature
    
    with col2:
        if st.button("➕ Nouvelle signature", key="add_signature"):
            st.session_state.creating_signature = True
    
    # Créer une nouvelle signature
    if st.session_state.get('creating_signature'):
        with st.form("new_signature_form"):
            col1, col2 = st.columns(2)
            
            with col1:
                sig_key = st.text_input("Identifiant", placeholder="ma_signature")
            
            with col2:
                sig_name = st.text_input("Nom", placeholder="Ma signature")
            
            sig_content = st.text_area(
                "Contenu",
                height=150,
                placeholder="[Votre nom]\n[Fonction]\n[Email]\n[Téléphone]"
            )
            
            col3, col4 = st.columns(2)
            
            with col3:
                if st.form_submit_button("Créer"):
                    if sig_key and sig_name:
                        signatures[sig_key] = {
                            'name': sig_name,
                            'content': sig_content
                        }
                        st.session_state.creating_signature = False
                        st.success(f"✅ Signature '{sig_name}' créée")
                        st.rerun()
            
            with col4:
                if st.form_submit_button("Annuler"):
                    st.session_state.creating_signature = False
                    st.rerun()
    
    # Modifier les signatures existantes
    for sig_key, signature in signatures.items():
        with st.expander(f"✍️ {signature['name']}"):
            with st.form(f"edit_sig_{sig_key}"):
                new_content = st.text_area(
                    "Contenu",
                    value=signature['content'],
                    height=150,
                    key=f"sig_content_{sig_key}"
                )
                
                # Aperçu
                st.markdown("**Aperçu :**")
                st.text(new_content)
                
                col1, col2 = st.columns(2)
                
                with col1:
                    if st.form_submit_button("💾 Sauvegarder"):
                        signature['content'] = new_content
                        st.success("✅ Signature sauvegardée")
                        st.rerun()
                
                with col2:
                    if st.form_submit_button("🗑️ Supprimer"):
                        del signatures[sig_key]
                        # Si c'était la signature par défaut
                        if st.session_state.get('default_signature') == sig_key:
                            st.session_state.default_signature = ''
                        st.rerun()
    
    st.divider()
    
    # Paramètres avancés
    st.markdown("#### 🔧 Paramètres avancés")
    
    with st.expander("Options d'envoi"):
        col1, col2 = st.columns(2)
        
        with col1:
            always_request_receipt = st.checkbox(
                "Toujours demander un accusé de réception",
                value=st.session_state.get('always_request_receipt', False),
                key="always_receipt"
            )
            
            always_request_read = st.checkbox(
                "Toujours demander une confirmation de lecture",
                value=st.session_state.get('always_request_read', False),
                key="always_read"
            )
        
        with col2:
            default_priority = st.selectbox(
                "Priorité par défaut",
                ["normal", "high", "low"],
                format_func=lambda x: {"normal": "Normale", "high": "Haute", "low": "Faible"}[x],
                key="default_priority"
            )
            
            max_attachment_size = st.number_input(
                "Taille max des pièces jointes (MB)",
                min_value=1,
                max_value=100,
                value=25,
                key="max_attachment_size"
            )
        
        if st.button("💾 Sauvegarder les paramètres"):
            st.session_state.email_settings = {
                'always_request_receipt': always_request_receipt,
                'always_request_read': always_request_read,
                'default_priority': default_priority,
                'max_attachment_size': max_attachment_size
            }
            st.success("✅ Paramètres sauvegardés")

def test_smtp_connection(config: Dict[str, Any]) -> bool:
    """Teste la connexion SMTP"""
    
    with st.spinner("Test de connexion en cours..."):
        try:
            # Connexion selon le type de serveur
            if config.get('use_ssl') or config['port'] == 465:
                server = smtplib.SMTP_SSL(config['server'], config['port'], timeout=10)
            else:
                server = smtplib.SMTP(config['server'], config['port'], timeout=10)
                if config.get('use_tls', True):
                    server.starttls()
            
            # Authentification
            server.login(config['username'], config['password'])
            
            # Fermer la connexion
            server.quit()
            
            st.success(f"""
            ✅ **Connexion réussie !**
            
            Serveur : {config['server']}:{config['port']}  
            Utilisateur : {config['username']}  
            Sécurité : {'SSL' if config.get('use_ssl') else 'TLS' if config.get('use_tls', True) else 'Aucune'}
            """)
            
            return True
            
        except smtplib.SMTPAuthenticationError:
            st.error("""
            ❌ **Erreur d'authentification**
            
            Vérifiez :
            - Nom d'utilisateur et mot de passe
            - Mot de passe d'application (Gmail, Outlook)
            - Validation en 2 étapes activée
            """)
            
        except smtplib.SMTPServerDisconnected:
            st.error("""
            ❌ **Connexion impossible**
            
            Vérifiez :
            - Serveur et port corrects
            - Connexion internet
            - Pare-feu/antivirus
            """)
            
        except Exception as e:
            st.error(f"❌ **Erreur** : {str(e)}")
        
        return False

def get_default_email_templates() -> Dict[str, Dict[str, str]]:
    """Retourne les templates d'emails par défaut"""
    
    return {
        'document_juridique': {
            'name': 'Document juridique',
            'subject': 'Document juridique - [Référence]',
            'body': """Maître,

Je vous prie de bien vouloir trouver ci-joint le document demandé concernant [référence].

Ce document a été préparé conformément à vos instructions.

Je reste à votre disposition pour tout complément d'information.

Bien cordialement,"""
        },
        'bordereau_pieces': {
            'name': 'Bordereau de pièces',
            'subject': 'Bordereau de communication de pièces - [Référence]',
            'body': """Maître,

Veuillez trouver ci-joint le bordereau de communication de pièces pour [référence].

Les pièces physiques vous seront transmises selon les modalités convenues.

Cordialement,"""
        },
        'transmission_urgente': {
            'name': 'Transmission urgente',
            'subject': 'URGENT - [Objet] - [Référence]',
            'body': """Maître,

Suite à notre échange, je vous transmets en urgence [description].

Compte tenu des délais, je vous serais reconnaissant de bien vouloir me confirmer la bonne réception.

Bien cordialement,"""
        },
        'conclusions': {
            'name': 'Envoi de conclusions',
            'subject': 'Conclusions - [Référence] - [Date]',
            'body': """Maître,

Je vous prie de bien vouloir trouver ci-joint mes conclusions en [demande/défense] dans l'affaire [référence].

Ces conclusions ont été déposées ce jour au greffe du Tribunal.

Je vous prie de croire, Maître, à l'assurance de mes sentiments confraternels les meilleurs.

Bien cordialement,"""
        },
        'demande_pieces': {
            'name': 'Demande de pièces',
            'subject': 'Demande de communication de pièces - [Référence]',
            'body': """Maître,

Dans le cadre du dossier [référence], je vous serais reconnaissant de bien vouloir me communiquer les pièces suivantes :

- [Pièce 1]
- [Pièce 2]
- [Pièce 3]

Je vous remercie par avance de votre diligence.

Bien cordialement,"""
        }
    }

def get_default_signatures() -> Dict[str, Dict[str, str]]:
    """Retourne les signatures par défaut"""
    
    return {
        'formelle': {
            'name': 'Formelle',
            'content': """[Votre nom]
[Votre fonction]
[Cabinet/Société]
[Adresse]
[Code postal] [Ville]
Tél : [Téléphone]
Email : [Email]"""
        },
        'simple': {
            'name': 'Simple',
            'content': """Cordialement,

[Votre nom]
[Téléphone]"""
        },
        'complete': {
            'name': 'Complète avec mentions légales',
            'content': """[Votre nom]
[Votre fonction]
[Cabinet/Société]
[Adresse]
[Code postal] [Ville]
Tél : [Téléphone]
Mobile : [Mobile]
Email : [Email]
Site web : [Site]

Ce message et ses pièces jointes sont confidentiels et établis à l'intention exclusive de leur destinataire. Toute utilisation non conforme à sa destination, toute diffusion ou toute publication, totale ou partielle, est interdite, sauf autorisation expresse."""
        },
        'avocat': {
            'name': 'Avocat',
            'content': """Maître [Votre nom]
Avocat au Barreau de [Ville]
[Cabinet]
[Adresse]
[Code postal] [Ville]
Tél : [Téléphone]
Fax : [Fax]
Email : [Email]
Toque : [Numéro]

Membre d'une association agréée, le règlement par chèque est accepté."""
        }
    }

# Fonction pour intégration avec d'autres modules
def prepare_and_send_document(document_type: str, content: str, reference: str = ""):
    """Prépare et envoie un document par email"""
    
    # Créer la configuration
    email_config = EmailConfig(
        to=[],
        subject=f"{document_type.title()} - {reference}",
        body=generate_email_body({'reference': reference})
    )
    
    # Ajouter la signature par défaut
    if st.session_state.get('default_signature'):
        signatures = st.session_state.get('email_signatures', get_default_signatures())
        if st.session_state.default_signature in signatures:
            email_config.body += "\n\n" + signatures[st.session_state.default_signature]['content']
    
    # Ajouter le document en pièce jointe
    attachment_data = create_docx_attachment(content, document_type)
    email_config.add_attachment(
        f"{document_type}_{datetime.now().strftime('%Y%m%d_%H%M')}.docx",
        attachment_data,
        ATTACHMENT_MIME_TYPES['docx']
    )
    
    # Stocker la configuration
    st.session_state.email_config = email_config
    
    # Marquer pour afficher l'interface email
    st.session_state.show_email_interface = True
    st.rerun()

# Fonction helper pour l'intégration
def quick_send_email(to: List[str], subject: str, body: str, attachments: List[Dict[str, Any]] = None):
    """Envoi rapide d'un email sans interface"""
    
    config = EmailConfig(
        to=to,
        subject=subject,
        body=body,
        attachments=attachments or []
    )
    
    smtp_config = get_smtp_configuration()
    if not smtp_config:
        st.error("❌ Configuration SMTP requise")
        return False
    
    try:
        msg = create_mime_message(config, smtp_config['username'])
        
        with smtplib.SMTP(smtp_config['server'], smtp_config['port']) as server:
            server.starttls()
            server.login(smtp_config['username'], smtp_config['password'])
            server.send_message(msg)
        
        save_email_history(config)
        return True
        
    except Exception as e:
        st.error(f"❌ Erreur d'envoi : {str(e)}")
        return False<|MERGE_RESOLUTION|>--- conflicted
+++ resolved
@@ -12,7 +12,6 @@
 from email.mime.text import MIMEText
 from typing import Any, Dict, List, Optional
 
-<<<<<<< HEAD
 from utils.file_utils import (
     EmailConfig,
     is_valid_email,
@@ -20,8 +19,6 @@
     ATTACHMENT_MIME_TYPES,
 )
 
-import streamlit as st
-=======
 import streamlit as st
 from utils import format_file_size, is_valid_email
 
@@ -41,7 +38,6 @@
     'csv': 'text/csv',
     'zip': 'application/zip'
 }
->>>>>>> 2faf5c4f
 
 def process_email_request(query: str, analysis: dict):
     """Traite une demande d'envoi par email"""
