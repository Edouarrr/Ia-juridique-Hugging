"""Module de comparaison de documents juridiques v3 - Lazy Loading avec Multi-IA"""

import base64
import hashlib
import json
import logging
import re
import sys
import time
from collections import Counter, defaultdict
from datetime import datetime
from difflib import SequenceMatcher
from io import BytesIO
from pathlib import Path
from typing import Any, Dict, List, Optional, Set, Tuple

import streamlit as st

# Configuration du logger
logger = logging.getLogger(__name__)

# ============= IMPORTS OPTIONNELS AVEC GESTION D'ERREURS =============

try:
    import pandas as pd
    PANDAS_AVAILABLE = True
except ImportError:
    PANDAS_AVAILABLE = False
    logger.warning("pandas non disponible - certaines fonctionnalités seront limitées")

try:
    import plotly.express as px
    import plotly.graph_objects as go
    from plotly.subplots import make_subplots
    PLOTLY_AVAILABLE = True
except ImportError:
    PLOTLY_AVAILABLE = False
    logger.warning("plotly non disponible - les graphiques seront désactivés")

# Gestion des imports de modules locaux
<<<<<<< HEAD
try:
    sys.path.append(str(Path(__file__).parent.parent))
    from utils import clean_key, format_legal_date, truncate_text
    UTILS_AVAILABLE = True
except ImportError:
    UTILS_AVAILABLE = False
    logger.warning("utils non disponible - certaines fonctionnalités seront limitées")
=======
sys.path.append(str(Path(__file__).parent.parent))
from utils import clean_key, format_legal_date, truncate_text
>>>>>>> 4a7270a7

# ============= CONFIGURATION DES MODÈLES IA =============

AI_MODELS = {
    "gpt-4": {
        "name": "GPT-4",
        "icon": "🧠",
        "description": "Modèle le plus puissant d'OpenAI",
        "strengths": ["Analyse approfondie", "Raisonnement complexe", "Contexte long"],
        "provider": "openai"
    },
    "gpt-3.5-turbo": {
        "name": "GPT-3.5 Turbo",
        "icon": "⚡",
        "description": "Rapide et efficace",
        "strengths": ["Rapidité", "Coût réduit", "Bonnes performances"],
        "provider": "openai"
    },
    "claude-3-opus": {
        "name": "Claude 3 Opus",
        "icon": "🎭",
        "description": "Excellence en analyse juridique",
        "strengths": ["Analyse juridique", "Nuances", "Éthique"],
        "provider": "anthropic"
    },
    "claude-3-sonnet": {
        "name": "Claude 3 Sonnet",
        "icon": "📝",
        "description": "Équilibre performance/coût",
        "strengths": ["Polyvalence", "Créativité", "Rapidité"],
        "provider": "anthropic"
    },
    "gemini-pro": {
        "name": "Gemini Pro",
        "icon": "💎",
        "description": "IA multimodale de Google",
        "strengths": ["Multimodal", "Analyse visuelle", "Innovation"],
        "provider": "google"
    },
    "mixtral-8x7b": {
        "name": "Mixtral 8x7B",
        "icon": "🔀",
        "description": "Open source performant",
        "strengths": ["Open source", "Multilangue", "Customisable"],
        "provider": "mistral"
    }
}

# ============= FONCTION PRINCIPALE (OBLIGATOIRE POUR LAZY LOADING) =============

def run():
    """Fonction principale du module - OBLIGATOIRE pour le lazy loading"""
    
    # Configuration de la page
    st.markdown("""
    <style>
    /* Animations fluides */
    .stTabs [data-baseweb="tab-list"] {
        gap: 8px;
    }
    
    .stTabs [data-baseweb="tab"] {
        padding: 8px 16px;
        background-color: rgba(255, 255, 255, 0.05);
        border-radius: 8px;
        transition: all 0.3s ease;
    }
    
    .stTabs [data-baseweb="tab"]:hover {
        background-color: rgba(255, 255, 255, 0.1);
        transform: translateY(-2px);
    }
    
    /* Cartes avec effet de survol */
    .comparison-card {
        background: linear-gradient(135deg, rgba(255,255,255,0.1) 0%, rgba(255,255,255,0.05) 100%);
        border-radius: 12px;
        padding: 20px;
        margin: 10px 0;
        border: 1px solid rgba(255,255,255,0.1);
        transition: all 0.3s ease;
    }
    
    .comparison-card:hover {
        transform: translateY(-4px);
        box-shadow: 0 8px 24px rgba(0,0,0,0.2);
        border-color: rgba(99,102,241,0.5);
    }
    
    /* Badges colorés */
    .severity-critical { 
        background: linear-gradient(135deg, #ef4444 0%, #dc2626 100%);
        color: white;
        padding: 4px 12px;
        border-radius: 16px;
        font-weight: 600;
    }
    
    .severity-important { 
        background: linear-gradient(135deg, #f59e0b 0%, #d97706 100%);
        color: white;
        padding: 4px 12px;
        border-radius: 16px;
        font-weight: 600;
    }
    
    .severity-minor { 
        background: linear-gradient(135deg, #3b82f6 0%, #2563eb 100%);
        color: white;
        padding: 4px 12px;
        border-radius: 16px;
        font-weight: 600;
    }
    
    /* Progress bars améliorées */
    .stProgress > div > div > div > div {
        background: linear-gradient(90deg, #6366f1 0%, #8b5cf6 50%, #6366f1 100%);
        background-size: 200% 100%;
        animation: shimmer 2s ease-in-out infinite;
    }
    
    @keyframes shimmer {
        0% { background-position: -200% center; }
        100% { background-position: 200% center; }
    }
    
    /* Metrics cards */
    div[data-testid="metric-container"] {
        background: rgba(255, 255, 255, 0.05);
        border: 1px solid rgba(255, 255, 255, 0.1);
        border-radius: 12px;
        padding: 16px;
        transition: all 0.3s ease;
    }
    
    div[data-testid="metric-container"]:hover {
        background: rgba(255, 255, 255, 0.08);
        transform: translateY(-2px);
        box-shadow: 0 4px 12px rgba(0,0,0,0.15);
    }
    </style>
    """, unsafe_allow_html=True)
    
    # En-tête avec animation
    col1, col2, col3 = st.columns([1, 3, 1])
    with col2:
        st.markdown("""
        <div style="text-align: center; padding: 20px;">
            <h1 style="background: linear-gradient(135deg, #6366f1 0%, #8b5cf6 100%); 
                       -webkit-background-clip: text; 
                       -webkit-text-fill-color: transparent;
                       font-size: 2.5em;
                       font-weight: 800;">
                📊 Module de Comparaison Juridique
            </h1>
            <p style="color: #94a3b8; font-size: 1.2em; margin-top: 10px;">
                Analysez et comparez vos documents avec l'intelligence artificielle
            </p>
        </div>
        """, unsafe_allow_html=True)
    
    # Initialisation de l'état de session
    initialize_session_state()
    
    # Menu principal avec onglets stylisés
    tabs = st.tabs([
        "🔍 Nouvelle comparaison",
        "📊 Comparaisons actives", 
        "📜 Historique",
        "💾 Sauvegardes",
        "⚙️ Configuration IA",
        "📈 Statistiques",
        "❓ Aide"
    ])
    
    with tabs[0]:
        render_new_comparison()
    
    with tabs[1]:
        render_active_comparisons()
    
    with tabs[2]:
        render_history()
    
    with tabs[3]:
        render_saved_comparisons()
    
    with tabs[4]:
        render_ai_configuration()
    
    with tabs[5]:
        render_statistics()
    
    with tabs[6]:
        render_help()

# ============= INITIALISATION =============

def initialize_session_state():
    """Initialise les variables de session nécessaires"""
    defaults = {
        'comparison_history': [],
        'saved_comparisons': {},
        'active_comparisons': {},
        'ai_models_config': {
            'selected_models': ['gpt-4'],
            'fusion_mode': 'consensus',
            'temperature': 0.3,
            'max_tokens': 2000
        },
        'comparison_stats': {
            'total_comparisons': 0,
            'total_documents': 0,
            'average_similarity': 0,
            'most_used_models': Counter()
        }
    }
    
    for key, default_value in defaults.items():
        if key not in st.session_state:
            st.session_state[key] = default_value

# ============= NOUVELLE COMPARAISON =============

def render_new_comparison():
    """Interface pour créer une nouvelle comparaison"""
    
    # Workflow en étapes
    if 'comparison_step' not in st.session_state:
        st.session_state.comparison_step = 1
    
    # Indicateur de progression
    progress_cols = st.columns(5)
    steps = ["📄 Documents", "🎯 Type", "🤖 IA", "⚙️ Options", "🚀 Lancer"]
    
    for i, (col, step) in enumerate(zip(progress_cols, steps)):
        with col:
            if i + 1 < st.session_state.comparison_step:
                st.success(step, icon="✅")
            elif i + 1 == st.session_state.comparison_step:
                st.info(step, icon="👉")
            else:
                st.caption(step)
    
    st.markdown("---")
    
    # Contenu selon l'étape
    if st.session_state.comparison_step == 1:
        render_step_documents()
    elif st.session_state.comparison_step == 2:
        render_step_comparison_type()
    elif st.session_state.comparison_step == 3:
        render_step_ai_selection()
    elif st.session_state.comparison_step == 4:
        render_step_options()
    elif st.session_state.comparison_step == 5:
        render_step_launch()

def render_step_documents():
    """Étape 1 : Sélection des documents"""
    st.markdown("### 📄 Sélection des documents à comparer")
    
    # Mode de sélection avec cartes visuelles
    col1, col2, col3 = st.columns(3)
    
    with col1:
        if st.button("📁 Documents chargés", use_container_width=True, help="Utiliser des documents déjà importés"):
            st.session_state.doc_source = "loaded"
    
    with col2:
        if st.button("✍️ Saisie directe", use_container_width=True, help="Saisir ou coller du texte"):
            st.session_state.doc_source = "manual"
    
    with col3:
        if st.button("⚡ Templates", use_container_width=True, help="Utiliser des exemples pré-définis"):
            st.session_state.doc_source = "templates"
    
    # Interface selon le mode choisi
    if 'doc_source' in st.session_state:
        st.markdown("---")
        
        if st.session_state.doc_source == "loaded":
            documents = select_loaded_documents()
        elif st.session_state.doc_source == "manual":
            documents = input_manual_documents()
        else:
            documents = select_template_documents()
        
        # Validation et passage à l'étape suivante
        if len(documents) >= 2:
            st.session_state.selected_documents = documents
            
            # Aperçu des documents sélectionnés
            st.markdown("#### 📋 Documents sélectionnés")
            for i, doc in enumerate(documents):
                with st.expander(f"{doc['title']} ({len(doc['content'])} caractères)", expanded=False):
                    st.caption(f"Source: {doc['source']}")
                    st.text(truncate_text(doc['content'], 500))
            
            col1, col2 = st.columns([3, 1])
            with col2:
                if st.button("Suivant ➡️", type="primary", use_container_width=True):
                    st.session_state.comparison_step = 2
                    st.rerun()
        else:
            st.warning("⚠️ Sélectionnez au moins 2 documents pour continuer")

def render_step_comparison_type():
    """Étape 2 : Type de comparaison"""
    st.markdown("### 🎯 Type d'analyse")
    
    # Cartes de sélection avec descriptions détaillées
    comparison_types = {
        "intelligent": {
            "title": "🧠 Analyse intelligente",
            "description": "L'IA détermine automatiquement la meilleure approche",
            "best_for": "Recommandé pour la plupart des cas",
            "icon": "🌟"
        },
        "chronological": {
            "title": "📅 Analyse chronologique",
            "description": "Compare l'évolution temporelle des faits",
            "best_for": "Témoignages, déclarations successives",
            "icon": "⏱️"
        },
        "contradictions": {
            "title": "⚠️ Détection de contradictions",
            "description": "Identifie les incohérences et conflits",
            "best_for": "Litiges, enquêtes",
            "icon": "🔍"
        },
        "evolution": {
            "title": "📈 Analyse d'évolution",
            "description": "Suit les changements entre versions",
            "best_for": "Contrats, documents révisés",
            "icon": "📊"
        },
        "structural": {
            "title": "🏗️ Comparaison structurelle",
            "description": "Compare l'organisation et la structure",
            "best_for": "Documents techniques, rapports",
            "icon": "📐"
        },
        "semantic": {
            "title": "💭 Analyse sémantique",
            "description": "Compare le sens profond et les idées",
            "best_for": "Expertises, argumentaires",
            "icon": "🎭"
        }
    }
    
    # Affichage en grille
    cols = st.columns(3)
    selected_type = None
    
    for i, (key, info) in enumerate(comparison_types.items()):
        with cols[i % 3]:
            st.markdown(f"""
            <div class="comparison-card">
                <h4>{info['icon']} {info['title']}</h4>
                <p style="color: #94a3b8; font-size: 0.9em;">{info['description']}</p>
                <p style="color: #6366f1; font-size: 0.85em; font-weight: 600;">
                    Idéal pour : {info['best_for']}
                </p>
            </div>
            """, unsafe_allow_html=True)
            
            if st.button(f"Sélectionner", key=f"select_type_{key}", use_container_width=True):
                st.session_state.comparison_type = key
                selected_type = key
    
    # Navigation
    if 'comparison_type' in st.session_state:
        st.success(f"Type sélectionné : {comparison_types[st.session_state.comparison_type]['title']}")
        
        col1, col2, col3 = st.columns([1, 3, 1])
        with col1:
            if st.button("⬅️ Précédent", use_container_width=True):
                st.session_state.comparison_step = 1
                st.rerun()
        with col3:
            if st.button("Suivant ➡️", type="primary", use_container_width=True):
                st.session_state.comparison_step = 3
                st.rerun()

def render_step_ai_selection():
    """Étape 3 : Sélection des modèles IA"""
    st.markdown("### 🤖 Configuration de l'Intelligence Artificielle")
    
    # Mode de sélection
    ai_mode = st.radio(
        "Mode d'utilisation",
        ["🎯 Modèle unique", "🔀 Multi-modèles avec fusion"],
        horizontal=True,
        help="Le mode fusion combine les analyses de plusieurs IA pour plus de fiabilité"
    )
    
    if ai_mode == "🎯 Modèle unique":
        render_single_model_selection()
    else:
        render_multi_model_selection()
    
    # Navigation
    col1, col2, col3 = st.columns([1, 3, 1])
    with col1:
        if st.button("⬅️ Précédent", use_container_width=True):
            st.session_state.comparison_step = 2
            st.rerun()
    with col3:
        if st.button("Suivant ➡️", type="primary", use_container_width=True):
            st.session_state.comparison_step = 4
            st.rerun()

def render_single_model_selection():
    """Sélection d'un modèle unique"""
    st.markdown("#### 🎯 Choisir un modèle")
    
    # Affichage des modèles en cartes
    cols = st.columns(3)
    
    for i, (model_id, model_info) in enumerate(AI_MODELS.items()):
        with cols[i % 3]:
            st.markdown(f"""
            <div class="comparison-card" style="text-align: center;">
                <h3>{model_info['icon']}</h3>
                <h5>{model_info['name']}</h5>
                <p style="font-size: 0.85em; color: #94a3b8;">{model_info['description']}</p>
                <div style="margin-top: 10px;">
                    {''.join([f'<span style="font-size: 0.8em; background: rgba(99,102,241,0.2); padding: 2px 8px; border-radius: 12px; margin: 2px;">{s}</span>' for s in model_info['strengths']])}
                </div>
            </div>
            """, unsafe_allow_html=True)
            
            if st.button(f"Utiliser {model_info['name']}", key=f"use_{model_id}", use_container_width=True):
                st.session_state.ai_models_config['selected_models'] = [model_id]
                st.success(f"✅ {model_info['name']} sélectionné")

def render_multi_model_selection():
    """Sélection multi-modèles avec fusion"""
    st.markdown("#### 🔀 Sélection des modèles pour la fusion")
    
    # Sélection multiple
    selected_models = []
    
    cols = st.columns(3)
    for i, (model_id, model_info) in enumerate(AI_MODELS.items()):
        with cols[i % 3]:
            is_selected = st.checkbox(
                f"{model_info['icon']} {model_info['name']}",
                key=f"check_{model_id}",
                value=model_id in st.session_state.ai_models_config.get('selected_models', []),
                help=model_info['description']
            )
            if is_selected:
                selected_models.append(model_id)
    
    if selected_models:
        st.session_state.ai_models_config['selected_models'] = selected_models
        
        # Mode de fusion
        st.markdown("#### 🔀 Mode de fusion des analyses")
        
        fusion_modes = {
            "consensus": {
                "name": "🤝 Consensus",
                "description": "Retient les points sur lesquels la majorité des modèles s'accordent"
            },
            "comprehensive": {
                "name": "📚 Exhaustif",
                "description": "Combine toutes les analyses pour une vue complète"
            },
            "critical": {
                "name": "🔍 Critique",
                "description": "Met en évidence les divergences entre modèles"
            },
            "weighted": {
                "name": "⚖️ Pondéré",
                "description": "Donne plus de poids aux modèles spécialisés selon le contexte"
            }
        }
        
        fusion_mode = st.select_slider(
            "Mode de fusion",
            options=list(fusion_modes.keys()),
            format_func=lambda x: fusion_modes[x]['name'],
            value=st.session_state.ai_models_config.get('fusion_mode', 'consensus')
        )
        
        st.info(fusion_modes[fusion_mode]['description'])
        st.session_state.ai_models_config['fusion_mode'] = fusion_mode
        
        # Aperçu de la configuration
        st.success(f"✅ {len(selected_models)} modèles sélectionnés en mode {fusion_modes[fusion_mode]['name']}")
    else:
        st.warning("⚠️ Sélectionnez au moins un modèle")

def render_step_options():
    """Étape 4 : Options avancées"""
    st.markdown("### ⚙️ Options d'analyse")
    
    # Organisation en colonnes
    col1, col2 = st.columns(2)
    
    with col1:
        st.markdown("#### 📊 Niveau d'analyse")
        
        detail_level = st.select_slider(
            "Niveau de détail",
            options=["Synthèse", "Standard", "Détaillé", "Exhaustif"],
            value="Détaillé",
            help="Détermine la profondeur de l'analyse"
        )
        
        st.markdown("#### 🎯 Focus de l'analyse")
        
        focus_differences = st.checkbox(
            "🔍 Mettre en évidence les différences",
            value=True,
            help="Accentue les divergences entre documents"
        )
        
        highlight_contradictions = st.checkbox(
            "⚠️ Signaler les contradictions",
            value=True,
            help="Identifie les incohérences majeures"
        )
        
        extract_entities = st.checkbox(
            "👥 Extraire les entités nommées",
            value=True,
            help="Personnes, lieux, dates, montants..."
        )
    
    with col2:
        st.markdown("#### 🔧 Paramètres techniques")
        
        similarity_threshold = st.slider(
            "Seuil de similarité",
            0.0, 1.0, 0.7,
            help="Pour détecter les passages similaires"
        )
        
        temperature = st.slider(
            "Température IA",
            0.0, 1.0, 0.3,
            help="0 = Factuel, 1 = Créatif"
        )
        
        max_tokens = st.number_input(
            "Tokens maximum",
            min_value=500,
            max_value=4000,
            value=2000,
            step=100,
            help="Longueur maximale de l'analyse"
        )
    
    # Sauvegarder les options
    st.session_state.comparison_config = {
        'detail_level': detail_level,
        'focus_differences': focus_differences,
        'highlight_contradictions': highlight_contradictions,
        'extract_entities': extract_entities,
        'similarity_threshold': similarity_threshold,
        'temperature': temperature,
        'max_tokens': max_tokens
    }
    
    # Navigation
    col1, col2, col3 = st.columns([1, 3, 1])
    with col1:
        if st.button("⬅️ Précédent", use_container_width=True):
            st.session_state.comparison_step = 3
            st.rerun()
    with col3:
        if st.button("Suivant ➡️", type="primary", use_container_width=True):
            st.session_state.comparison_step = 5
            st.rerun()

def render_step_launch():
    """Étape 5 : Lancement de la comparaison"""
    st.markdown("### 🚀 Récapitulatif et lancement")
    
    # Récapitulatif visuel
    col1, col2 = st.columns([2, 1])
    
    with col1:
        st.markdown("#### 📋 Configuration de votre analyse")
        
        # Documents
        st.markdown(f"""
        <div class="comparison-card">
            <h5>📄 Documents ({len(st.session_state.selected_documents)})</h5>
            <ul style="margin: 10px 0;">
                {''.join([f'<li>{doc["title"]}</li>' for doc in st.session_state.selected_documents[:5]])}
                {f'<li>... et {len(st.session_state.selected_documents) - 5} autres</li>' if len(st.session_state.selected_documents) > 5 else ''}
            </ul>
        </div>
        """, unsafe_allow_html=True)
        
        # Type d'analyse
        comparison_types = {
            "intelligent": "🧠 Analyse intelligente",
            "chronological": "📅 Analyse chronologique",
            "contradictions": "⚠️ Détection de contradictions",
            "evolution": "📈 Analyse d'évolution",
            "structural": "🏗️ Comparaison structurelle",
            "semantic": "💭 Analyse sémantique"
        }
        
        st.markdown(f"""
        <div class="comparison-card">
            <h5>🎯 Type d'analyse</h5>
            <p>{comparison_types.get(st.session_state.comparison_type, 'Non défini')}</p>
        </div>
        """, unsafe_allow_html=True)
        
        # Modèles IA
        selected_models = st.session_state.ai_models_config['selected_models']
        st.markdown(f"""
        <div class="comparison-card">
            <h5>🤖 Intelligence Artificielle</h5>
            <p>{''.join([f'{AI_MODELS[m]["icon"]} {AI_MODELS[m]["name"]} ' for m in selected_models])}</p>
            {f'<p style="font-size: 0.9em; color: #94a3b8;">Mode fusion : {st.session_state.ai_models_config["fusion_mode"]}</p>' if len(selected_models) > 1 else ''}
        </div>
        """, unsafe_allow_html=True)
    
    with col2:
        # Estimation du temps
        st.markdown("#### ⏱️ Estimation")
        
        # Calcul basé sur la complexité
        base_time = 30  # secondes
        time_per_doc = 10
        time_per_model = 15
        
        estimated_time = base_time + (len(st.session_state.selected_documents) * time_per_doc) + (len(selected_models) * time_per_model)
        
        st.metric(
            "Durée estimée",
            f"{estimated_time // 60}m {estimated_time % 60}s",
            help="Estimation basée sur la configuration"
        )
        
        # Coût estimé (fictif pour la démo)
        estimated_cost = len(selected_models) * 0.02 * len(st.session_state.selected_documents)
        st.metric(
            "Coût estimé",
            f"{estimated_cost:.2f} €",
            help="Basé sur l'utilisation des API"
        )
    
    # Actions
    st.markdown("---")
    
    col1, col2, col3, col4 = st.columns([1, 1, 1, 1])
    
    with col1:
        if st.button("⬅️ Précédent", use_container_width=True):
            st.session_state.comparison_step = 4
            st.rerun()
    
    with col2:
        if st.button("💾 Sauvegarder config", use_container_width=True):
            save_configuration()
    
    with col3:
        if st.button("🔄 Recommencer", use_container_width=True):
            st.session_state.comparison_step = 1
            if 'doc_source' in st.session_state:
                del st.session_state.doc_source
            st.rerun()
    
    with col4:
        if st.button("🚀 Lancer l'analyse", type="primary", use_container_width=True):
            launch_comparison()

# ============= COMPARAISONS ACTIVES =============

def render_active_comparisons():
    """Affiche les comparaisons en cours"""
    st.markdown("### 📊 Comparaisons actives")
    
    if not st.session_state.active_comparisons:
        st.info("Aucune comparaison en cours. Créez-en une nouvelle dans l'onglet 'Nouvelle comparaison'.")
        return
    
    # Vue en grille des comparaisons actives
    for comp_id, comparison in st.session_state.active_comparisons.items():
        with st.container():
            st.markdown(f"""
            <div class="comparison-card">
                <div style="display: flex; justify-content: space-between; align-items: center;">
                    <div>
                        <h4>{comparison['title']}</h4>
                        <p style="color: #94a3b8; margin: 5px 0;">
                            {comparison['type']} • {len(comparison['documents'])} documents • 
                            Démarré {comparison['started_at']}
                        </p>
                    </div>
                    <div>
                        {render_status_badge(comparison['status'])}
                    </div>
                </div>
            </div>
            """, unsafe_allow_html=True)
            
            # Progress bar si en cours
            if comparison['status'] == 'processing':
                progress = comparison.get('progress', 0)
                st.progress(progress / 100)
                st.caption(f"{comparison.get('current_step', 'Traitement...')}")
            
            # Actions
            col1, col2, col3, col4 = st.columns(4)
            
            with col1:
                if comparison['status'] == 'completed':
                    if st.button("👁️ Voir résultats", key=f"view_{comp_id}"):
                        display_comparison_results(comparison['results'])
            
            with col2:
                if comparison['status'] in ['completed', 'error']:
                    if st.button("📊 Rapport", key=f"report_{comp_id}"):
                        generate_report(comparison)
            
            with col3:
                if comparison['status'] == 'processing':
                    if st.button("⏸️ Pause", key=f"pause_{comp_id}"):
                        pause_comparison(comp_id)
                else:
                    if st.button("🔄 Relancer", key=f"restart_{comp_id}"):
                        restart_comparison(comp_id)
            
            with col4:
                if st.button("🗑️ Supprimer", key=f"delete_{comp_id}"):
                    if st.confirm("Confirmer la suppression ?"):
                        del st.session_state.active_comparisons[comp_id]
                        st.rerun()

# ============= HISTORIQUE =============

def render_history():
    """Affiche l'historique des comparaisons"""
    st.markdown("### 📜 Historique des comparaisons")
    
    if not st.session_state.comparison_history:
        st.info("Aucune comparaison dans l'historique.")
        return
    
    # Filtres
    col1, col2, col3 = st.columns(3)
    
    with col1:
        date_filter = st.date_input(
            "Période",
            value=(datetime.now().date(), datetime.now().date()),
            help="Filtrer par date"
        )
    
    with col2:
        type_filter = st.selectbox(
            "Type d'analyse",
            ["Tous"] + list(set(h['type'] for h in st.session_state.comparison_history))
        )
    
    with col3:
        search_filter = st.text_input("🔍 Rechercher", placeholder="Titre, documents...")
    
    # Tableau avec pagination
    filtered_history = filter_history(date_filter, type_filter, search_filter)
    
    if filtered_history:
        # Pagination
        items_per_page = 10
        total_pages = (len(filtered_history) - 1) // items_per_page + 1
        
        current_page = st.number_input(
            "Page",
            min_value=1,
            max_value=total_pages,
            value=1,
            label_visibility="collapsed"
        )
        
        start_idx = (current_page - 1) * items_per_page
        end_idx = start_idx + items_per_page
        
        # Affichage
        for item in filtered_history[start_idx:end_idx]:
            render_history_item(item)
        
        # Navigation
        if total_pages > 1:
            col1, col2, col3 = st.columns([1, 2, 1])
            with col2:
                st.caption(f"Page {current_page} sur {total_pages}")
    else:
        st.warning("Aucun résultat trouvé avec ces filtres.")

# ============= CONFIGURATION IA =============

def render_ai_configuration():
    """Configuration avancée des modèles IA"""
    st.markdown("### ⚙️ Configuration de l'Intelligence Artificielle")
    
    # Onglets de configuration
    config_tabs = st.tabs(["🔧 Paramètres globaux", "🤖 Modèles", "🔑 API Keys", "📊 Performances"])
    
    with config_tabs[0]:
        render_global_ai_settings()
    
    with config_tabs[1]:
        render_model_configuration()
    
    with config_tabs[2]:
        render_api_keys_configuration()
    
    with config_tabs[3]:
        render_ai_performance_metrics()

def render_global_ai_settings():
    """Paramètres globaux de l'IA"""
    st.markdown("#### 🔧 Paramètres globaux")
    
    col1, col2 = st.columns(2)
    
    with col1:
        # Mode par défaut
        default_mode = st.selectbox(
            "Mode par défaut",
            ["Modèle unique", "Multi-modèles"],
            help="Mode utilisé pour les nouvelles comparaisons"
        )
        
        # Température par défaut
        default_temp = st.slider(
            "Température par défaut",
            0.0, 1.0, 
            value=st.session_state.ai_models_config.get('temperature', 0.3),
            help="0 = Déterministe, 1 = Créatif"
        )
        
        # Timeout
        timeout = st.number_input(
            "Timeout API (secondes)",
            min_value=10,
            max_value=300,
            value=60,
            help="Délai maximum d'attente des réponses"
        )
    
    with col2:
        # Retry policy
        max_retries = st.number_input(
            "Nombre de tentatives",
            min_value=1,
            max_value=5,
            value=3,
            help="En cas d'erreur API"
        )
        
        # Cache
        enable_cache = st.checkbox(
            "Activer le cache",
            value=True,
            help="Mémorise les réponses pour économiser les coûts"
        )
        
        if enable_cache:
            cache_duration = st.number_input(
                "Durée du cache (heures)",
                min_value=1,
                max_value=168,
                value=24
            )
    
    # Sauvegarder
    if st.button("💾 Sauvegarder les paramètres", type="primary"):
        save_global_ai_settings({
            'default_mode': default_mode,
            'default_temperature': default_temp,
            'timeout': timeout,
            'max_retries': max_retries,
            'enable_cache': enable_cache,
            'cache_duration': cache_duration if enable_cache else None
        })
        st.success("✅ Paramètres sauvegardés")

def render_model_configuration():
    """Configuration individuelle des modèles"""
    st.markdown("#### 🤖 Configuration des modèles")
    
    # Sélecteur de modèle
    selected_model = st.selectbox(
        "Sélectionner un modèle",
        options=list(AI_MODELS.keys()),
        format_func=lambda x: f"{AI_MODELS[x]['icon']} {AI_MODELS[x]['name']}"
    )
    
    if selected_model:
        model_info = AI_MODELS[selected_model]
        
        col1, col2 = st.columns([2, 1])
        
        with col1:
            st.markdown(f"""
            <div class="comparison-card">
                <h4>{model_info['icon']} {model_info['name']}</h4>
                <p>{model_info['description']}</p>
                <p><strong>Fournisseur:</strong> {model_info['provider']}</p>
                <p><strong>Points forts:</strong> {', '.join(model_info['strengths'])}</p>
            </div>
            """, unsafe_allow_html=True)
            
            # Paramètres spécifiques
            st.markdown("##### Paramètres spécifiques")
            
            model_temp = st.slider(
                f"Température pour {model_info['name']}",
                0.0, 1.0, 0.3,
                key=f"temp_{selected_model}"
            )
            
            model_tokens = st.number_input(
                "Tokens maximum",
                min_value=100,
                max_value=8000,
                value=2000,
                key=f"tokens_{selected_model}"
            )
            
            # Rôles préférés
            st.multiselect(
                "Utiliser ce modèle pour",
                ["Analyse juridique", "Détection de contradictions", "Synthèse", "Extraction d'entités"],
                key=f"roles_{selected_model}"
            )
        
        with col2:
            # Statistiques d'utilisation
            st.markdown("##### 📊 Statistiques")
            
            stats = get_model_stats(selected_model)
            
            st.metric("Utilisations", stats.get('usage_count', 0))
            st.metric("Taux de succès", f"{stats.get('success_rate', 100):.1f}%")
            st.metric("Temps moyen", f"{stats.get('avg_time', 0):.1f}s")
            st.metric("Coût total", f"{stats.get('total_cost', 0):.2f}€")
            
            # Actions
            if st.button("🔄 Réinitialiser stats", key=f"reset_{selected_model}"):
                reset_model_stats(selected_model)
                st.success("Stats réinitialisées")

# ============= STATISTIQUES =============

def render_statistics():
    """Affiche les statistiques d'utilisation"""
    st.markdown("### 📈 Statistiques d'utilisation")
    
    stats = st.session_state.comparison_stats
    
    # Métriques principales
    col1, col2, col3, col4 = st.columns(4)
    
    with col1:
        st.metric(
            "Total comparaisons",
            stats['total_comparisons'],
            delta=f"+{get_weekly_change('comparisons')}% cette semaine"
        )
    
    with col2:
        st.metric(
            "Documents analysés",
            stats['total_documents'],
            delta=f"Moyenne: {stats['total_documents'] / max(stats['total_comparisons'], 1):.1f}/comparaison"
        )
    
    with col3:
        st.metric(
            "Similarité moyenne",
            f"{stats['average_similarity']:.0%}",
            delta="Entre documents"
        )
    
    with col4:
        most_used_model = stats['most_used_models'].most_common(1)
        if most_used_model:
            model_id, count = most_used_model[0]
            st.metric(
                "Modèle favori",
                AI_MODELS[model_id]['name'],
                delta=f"{count} utilisations"
            )
    
    # Graphiques
    if PLOTLY_AVAILABLE:
        st.markdown("---")
        
        # Graphique d'utilisation dans le temps
        fig1 = create_usage_timeline()
        if fig1:
            st.plotly_chart(fig1, use_container_width=True)
        
        # Répartition par type d'analyse
        fig2 = create_analysis_type_distribution()
        if fig2:
            st.plotly_chart(fig2, use_container_width=True)
        
        # Performance des modèles
        fig3 = create_model_performance_chart()
        if fig3:
            st.plotly_chart(fig3, use_container_width=True)

# ============= AIDE =============

def render_help():
    """Affiche l'aide et la documentation"""
    st.markdown("### ❓ Aide et documentation")
    
    # FAQ en accordéon
    with st.expander("🤔 Questions fréquentes", expanded=True):
        st.markdown("""
        **Q: Quelle est la différence entre les modes d'analyse ?**
        
        R: Chaque mode est optimisé pour un type de comparaison :
        - **Intelligent** : S'adapte automatiquement
        - **Chronologique** : Pour l'évolution temporelle
        - **Contradictions** : Pour identifier les conflits
        - **Evolution** : Pour suivre les changements
        - **Structurel** : Pour comparer l'organisation
        - **Sémantique** : Pour analyser le sens
        
        **Q: Comment fonctionne le mode fusion multi-modèles ?**
        
        R: Le mode fusion interroge plusieurs IA et combine leurs analyses selon la méthode choisie :
        - **Consensus** : Points communs
        - **Exhaustif** : Toutes les analyses
        - **Critique** : Met en évidence les divergences
        - **Pondéré** : Privilégie certains modèles selon le contexte
        
        **Q: Combien coûte une analyse ?**
        
        R: Le coût dépend des modèles utilisés et du nombre de documents. Une estimation est fournie avant chaque analyse.
        """)
    
    with st.expander("📚 Guide d'utilisation"):
        st.markdown("""
        ### Workflow recommandé
        
        1. **Préparez vos documents**
           - Format texte, PDF ou Word
           - Évitez les documents trop longs (> 50 pages)
           
        2. **Choisissez le bon type d'analyse**
           - En cas de doute, utilisez l'analyse intelligente
           
        3. **Sélectionnez les modèles IA**
           - Un seul modèle pour la rapidité
           - Multi-modèles pour la fiabilité
           
        4. **Configurez les options**
           - Niveau de détail selon vos besoins
           - Options spécifiques au type de document
           
        5. **Analysez les résultats**
           - Focus sur les divergences critiques
           - Vérifiez les sources en cas de doute
        """)
    
    with st.expander("🚀 Astuces avancées"):
        st.markdown("""
        - **Templates personnalisés** : Créez vos propres templates pour des analyses récurrentes
        - **Fusion pondérée** : Attribuez plus de poids aux modèles spécialisés
        - **Export automatique** : Configurez l'export automatique des rapports
        - **Intégration API** : Utilisez notre API pour automatiser les comparaisons
        """)
    
    # Support
    st.markdown("---")
    st.markdown("### 🆘 Support")
    
    col1, col2, col3 = st.columns(3)
    
    with col1:
        st.markdown("""
        <div class="comparison-card" style="text-align: center;">
            <h3>📧</h3>
            <h5>Email</h5>
            <p>support@nexora-law.ai</p>
        </div>
        """, unsafe_allow_html=True)
    
    with col2:
        st.markdown("""
        <div class="comparison-card" style="text-align: center;">
            <h3>💬</h3>
            <h5>Chat</h5>
            <p>Disponible 9h-18h</p>
        </div>
        """, unsafe_allow_html=True)
    
    with col3:
        st.markdown("""
        <div class="comparison-card" style="text-align: center;">
            <h3>📖</h3>
            <h5>Documentation</h5>
            <p>docs.nexora-law.ai</p>
        </div>
        """, unsafe_allow_html=True)

# ============= FONCTIONS UTILITAIRES =============

def select_loaded_documents():
    """Sélectionne des documents déjà chargés"""
    documents = []
    
    # Simuler des documents chargés
    if 'loaded_documents' not in st.session_state:
        st.session_state.loaded_documents = [
            {
                'id': 'doc1',
                'title': 'Contrat de prestation v1',
                'content': 'Contenu du contrat initial...',
                'source': 'Import',
                'date': '2024-01-15'
            },
            {
                'id': 'doc2',
                'title': 'Contrat de prestation v2',
                'content': 'Contenu du contrat révisé...',
                'source': 'Import',
                'date': '2024-02-20'
            }
        ]
    
    st.markdown("#### 📁 Documents disponibles")
    
    for doc in st.session_state.loaded_documents:
        if st.checkbox(f"{doc['title']} ({doc['date']})", key=f"select_{doc['id']}"):
            documents.append(doc)
    
    return documents

def input_manual_documents():
    """Interface de saisie manuelle"""
    documents = []
    
    num_docs = st.number_input(
        "Nombre de documents",
        min_value=2,
        max_value=10,
        value=2
    )
    
    for i in range(num_docs):
        with st.expander(f"📄 Document {i+1}", expanded=i<2):
            title = st.text_input(
                "Titre",
                value=f"Document {i+1}",
                key=f"manual_title_{i}"
            )
            
            content = st.text_area(
                "Contenu",
                height=200,
                key=f"manual_content_{i}",
                placeholder="Collez ou saisissez le contenu..."
            )
            
            if content:
                documents.append({
                    'id': f'manual_{i}',
                    'title': title,
                    'content': content,
                    'source': 'Saisie manuelle'
                })
    
    return documents

def select_template_documents():
    """Sélection de documents templates"""
    templates = {
        "Témoignages contradictoires": [
            {
                'title': 'Témoignage A',
                'content': 'Le véhicule bleu roulait à grande vitesse...'
            },
            {
                'title': 'Témoignage B',
                'content': 'Les deux véhicules roulaient normalement...'
            }
        ],
        "Versions de contrat": [
            {
                'title': 'Version initiale',
                'content': 'Article 1: Objet - Développement web...'
            },
            {
                'title': 'Version amendée',
                'content': 'Article 1: Objet - Développement web et mobile...'
            }
        ]
    }
    
    template_type = st.selectbox(
        "Choisir un template",
        list(templates.keys())
    )
    
    documents = []
    for i, template in enumerate(templates[template_type]):
        doc = {
            'id': f'template_{i}',
            'title': template['title'],
            'content': template['content'],
            'source': 'Template'
        }
        documents.append(doc)
    
    # Aperçu modifiable
    for i, doc in enumerate(documents):
        with st.expander(f"📄 {doc['title']}", expanded=True):
            content = st.text_area(
                "Contenu (modifiable)",
                value=doc['content'],
                height=150,
                key=f"template_content_{i}"
            )
            documents[i]['content'] = content
    
    return documents

def launch_comparison():
    """Lance une nouvelle comparaison"""
    # Créer un ID unique
    comp_id = f"comp_{datetime.now().strftime('%Y%m%d_%H%M%S')}"
    
    # Préparer la comparaison
    comparison = {
        'id': comp_id,
        'title': f"Comparaison {len(st.session_state.selected_documents)} documents",
        'type': st.session_state.comparison_type,
        'documents': st.session_state.selected_documents,
        'config': st.session_state.comparison_config,
        'ai_config': st.session_state.ai_models_config,
        'status': 'processing',
        'progress': 0,
        'started_at': datetime.now().strftime('%H:%M'),
        'current_step': 'Initialisation...'
    }
    
    # Ajouter aux comparaisons actives
    st.session_state.active_comparisons[comp_id] = comparison
    
    # Rediriger vers l'onglet des comparaisons actives
    st.success("✅ Comparaison lancée ! Redirection...")
    time.sleep(1)
    
    # Simuler le traitement (dans la vraie app, ce serait asynchrone)
    simulate_comparison_processing(comp_id)
    
    # Réinitialiser le workflow
    st.session_state.comparison_step = 1
    if 'doc_source' in st.session_state:
        del st.session_state.doc_source
    
    st.rerun()

def simulate_comparison_processing(comp_id: str):
    """Simule le traitement d'une comparaison"""
    # Dans une vraie application, ceci serait fait de manière asynchrone
    comparison = st.session_state.active_comparisons[comp_id]
    
    # Simuler les étapes
    steps = [
        ("Préparation des documents", 10),
        ("Extraction des entités", 20),
        ("Analyse par IA", 50),
        ("Fusion des résultats", 70),
        ("Génération du rapport", 90),
        ("Finalisation", 100)
    ]
    
    for step, progress in steps:
        comparison['current_step'] = step
        comparison['progress'] = progress
        time.sleep(0.5)  # Simulation
    
    # Marquer comme terminé
    comparison['status'] = 'completed'
    comparison['completed_at'] = datetime.now().strftime('%H:%M')
    
    # Générer des résultats fictifs
    comparison['results'] = generate_mock_results(comparison)
    
    # Ajouter à l'historique
    st.session_state.comparison_history.append({
        'id': comp_id,
        'title': comparison['title'],
        'type': comparison['type'],
        'date': datetime.now(),
        'documents': [d['title'] for d in comparison['documents']],
        'results': comparison['results']
    })
    
    # Mettre à jour les statistiques
    update_statistics(comparison)

def generate_mock_results(comparison: Dict[str, Any]) -> Dict[str, Any]:
    """Génère des résultats fictifs pour la démo"""
    return {
        'summary': {
            'convergences': 12,
            'divergences': 5,
            'reliability_score': 0.78,
            'entities_found': 23
        },
        'convergences': [
            {
                'point': 'Date de l\'incident',
                'details': 'Tous les documents s\'accordent sur le 15 janvier 2024',
                'confidence': 0.95
            },
            {
                'point': 'Lieu de l\'événement',
                'details': 'Paris, 8ème arrondissement mentionné uniformément',
                'confidence': 0.90
            }
        ],
        'divergences': [
            {
                'point': 'Heure exacte',
                'details': 'Document A: 14h30, Document B: 15h00',
                'severity': 'important',
                'documents': ['Document A', 'Document B']
            }
        ],
        'ai_analysis': """
        L'analyse comparative révèle une cohérence globale forte (78%) entre les documents.
        Les principaux points de convergence concernent les faits objectifs (dates, lieux).
        Les divergences portent principalement sur des détails temporels et des appréciations subjectives.
        
        Recommandations :
        - Vérifier les horaires avec des sources tierces
        - Clarifier les témoignages sur les points divergents
        - Considérer le contexte de chaque déclaration
        """,
        'entities': {
            'persons': ['M. Dupont', 'Mme Martin'],
            'locations': ['Paris', '8ème arrondissement'],
            'dates': ['15 janvier 2024'],
            'organizations': ['Société ABC']
        }
    }

def display_comparison_results(results: Dict[str, Any]):
    """Affiche les résultats d'une comparaison"""
    st.markdown("### 📊 Résultats de l'analyse")
    
    # Métriques principales
    summary = results.get('summary', {})
    
    col1, col2, col3, col4 = st.columns(4)
    
    with col1:
        st.metric(
            "✅ Convergences",
            summary.get('convergences', 0),
            delta="Points communs"
        )
    
    with col2:
        st.metric(
            "❌ Divergences",
            summary.get('divergences', 0),
            delta="Différences",
            delta_color="inverse"
        )
    
    with col3:
        st.metric(
            "📈 Fiabilité",
            f"{summary.get('reliability_score', 0):.0%}",
            delta="Score global"
        )
    
    with col4:
        st.metric(
            "👥 Entités",
            summary.get('entities_found', 0),
            delta="Identifiées"
        )
    
    # Détails en onglets
    result_tabs = st.tabs([
        "📋 Synthèse",
        "✅ Convergences",
        "❌ Divergences",
        "🤖 Analyse IA",
        "👥 Entités",
        "📊 Visualisations"
    ])
    
    with result_tabs[0]:
        st.markdown("#### Synthèse de l'analyse")
        st.info(results.get('ai_analysis', 'Analyse non disponible'))
    
    with result_tabs[1]:
        st.markdown("#### Points de convergence")
        for conv in results.get('convergences', []):
            st.success(f"**{conv['point']}**\n\n{conv['details']}")
    
    with result_tabs[2]:
        st.markdown("#### Points de divergence")
        for div in results.get('divergences', []):
            severity_color = {
                'critical': 'red',
                'important': 'orange',
                'minor': 'blue'
            }.get(div.get('severity', 'minor'), 'blue')
            
            st.markdown(f"""
            <div style="border-left: 4px solid {severity_color}; padding-left: 10px; margin: 10px 0;">
                <strong>{div['point']}</strong><br>
                {div['details']}<br>
                <small>Documents concernés : {', '.join(div.get('documents', []))}</small>
            </div>
            """, unsafe_allow_html=True)
    
    # Actions
    st.markdown("---")
    col1, col2, col3 = st.columns(3)
    
    with col1:
        if st.button("📄 Télécharger PDF", use_container_width=True):
            st.info("Génération du PDF...")
    
    with col2:
        if st.button("📊 Export Excel", use_container_width=True):
            st.info("Export Excel en cours...")
    
    with col3:
        if st.button("🔗 Partager", use_container_width=True):
            st.info("Lien de partage généré")

def render_status_badge(status: str) -> str:
    """Génère un badge de statut HTML"""
    badges = {
        'processing': '<span class="severity-minor">⏳ En cours</span>',
        'completed': '<span style="background: #10b981; color: white; padding: 4px 12px; border-radius: 16px;">✅ Terminé</span>',
        'error': '<span class="severity-critical">❌ Erreur</span>',
        'paused': '<span class="severity-important">⏸️ En pause</span>'
    }
    return badges.get(status, status)

def save_configuration():
    """Sauvegarde la configuration actuelle"""
    config_name = f"Config_{datetime.now().strftime('%Y%m%d_%H%M%S')}"
    
    if 'saved_configs' not in st.session_state:
        st.session_state.saved_configs = {}
    
    st.session_state.saved_configs[config_name] = {
        'comparison_type': st.session_state.get('comparison_type'),
        'ai_config': st.session_state.get('ai_models_config'),
        'comparison_config': st.session_state.get('comparison_config')
    }
    
    st.success(f"✅ Configuration sauvegardée : {config_name}")

def update_statistics(comparison: Dict[str, Any]):
    """Met à jour les statistiques globales"""
    stats = st.session_state.comparison_stats
    
    stats['total_comparisons'] += 1
    stats['total_documents'] += len(comparison['documents'])
    
    # Mettre à jour les modèles utilisés
    for model in comparison['ai_config']['selected_models']:
        stats['most_used_models'][model] += 1
    
    # Calculer la similarité moyenne (fictif pour la démo)
    if comparison['results']:
        similarity = comparison['results']['summary']['reliability_score']
        current_avg = stats['average_similarity']
        total = stats['total_comparisons']
        stats['average_similarity'] = (current_avg * (total - 1) + similarity) / total

# Fonctions helpers additionnelles

def get_weekly_change(metric_type: str) -> int:
    """Calcule le changement hebdomadaire (fictif pour la démo)"""
    import random
    return random.randint(-20, 50)

def filter_history(date_filter, type_filter, search_filter):
    """Filtre l'historique selon les critères"""
    history = st.session_state.comparison_history
    
    # Filtrer par date
    if date_filter:
        start_date, end_date = date_filter
        history = [h for h in history if start_date <= h['date'].date() <= end_date]
    
    # Filtrer par type
    if type_filter != "Tous":
        history = [h for h in history if h['type'] == type_filter]
    
    # Filtrer par recherche
    if search_filter:
        search_lower = search_filter.lower()
        history = [h for h in history if 
                  search_lower in h['title'].lower() or
                  any(search_lower in doc.lower() for doc in h['documents'])]
    
    return history

def render_history_item(item: Dict[str, Any]):
    """Affiche un élément d'historique"""
    with st.expander(
        f"📊 {item['title']} - {item['date'].strftime('%d/%m/%Y %H:%M')}",
        expanded=False
    ):
        st.write(f"**Type:** {item['type']}")
        st.write(f"**Documents:** {', '.join(item['documents'])}")
        
        col1, col2, col3 = st.columns(3)
        
        with col1:
            if st.button("👁️ Voir", key=f"view_hist_{item['id']}"):
                display_comparison_results(item['results'])
        
        with col2:
            if st.button("📋 Copier config", key=f"copy_hist_{item['id']}"):
                st.info("Configuration copiée")
        
        with col3:
            if st.button("🗑️ Supprimer", key=f"del_hist_{item['id']}"):
                st.session_state.comparison_history.remove(item)
                st.rerun()

def get_model_stats(model_id: str) -> Dict[str, Any]:
    """Récupère les statistiques d'un modèle (fictif pour la démo)"""
    import random
    return {
        'usage_count': random.randint(10, 500),
        'success_rate': random.uniform(95, 99.9),
        'avg_time': random.uniform(2, 10),
        'total_cost': random.uniform(5, 100)
    }

def create_usage_timeline():
    """Crée un graphique timeline (nécessite plotly)"""
    if not PLOTLY_AVAILABLE:
        return None
    
    # Données fictives
    import random
    dates = pd.date_range(end=datetime.now(), periods=30, freq='D')
    values = [random.randint(5, 20) for _ in range(30)]
    
    fig = go.Figure()
    fig.add_trace(go.Scatter(
        x=dates,
        y=values,
        mode='lines+markers',
        name='Comparaisons',
        line=dict(color='#6366f1', width=3),
        marker=dict(size=8)
    ))
    
    fig.update_layout(
        title="Utilisation sur 30 jours",
        xaxis_title="Date",
        yaxis_title="Nombre de comparaisons",
        height=400,
        template="plotly_dark"
    )
    
    return fig

def reset_model_stats(model_id: str):
    """Réinitialise les statistiques d'un modèle"""
    # Logique de réinitialisation
    pass

def save_global_ai_settings(settings: Dict[str, Any]):
    """Sauvegarde les paramètres globaux de l'IA"""
    if 'global_ai_settings' not in st.session_state:
        st.session_state.global_ai_settings = {}
    
    st.session_state.global_ai_settings.update(settings)

# ============= POINT D'ENTRÉE POUR COMPATIBILITY =============

def render():
    """Point d'entrée pour compatibilité avec l'ancien système"""
    run()

# Pour les tests directs
if __name__ == "__main__":
    run()<|MERGE_RESOLUTION|>--- conflicted
+++ resolved
@@ -38,7 +38,7 @@
     logger.warning("plotly non disponible - les graphiques seront désactivés")
 
 # Gestion des imports de modules locaux
-<<<<<<< HEAD
+
 try:
     sys.path.append(str(Path(__file__).parent.parent))
     from utils import clean_key, format_legal_date, truncate_text
@@ -46,10 +46,8 @@
 except ImportError:
     UTILS_AVAILABLE = False
     logger.warning("utils non disponible - certaines fonctionnalités seront limitées")
-=======
 sys.path.append(str(Path(__file__).parent.parent))
 from utils import clean_key, format_legal_date, truncate_text
->>>>>>> 4a7270a7
 
 # ============= CONFIGURATION DES MODÈLES IA =============
 
