--- conflicted
+++ resolved
@@ -830,27 +830,6 @@
             'latest': self.imported_documents[-1]['filename'] if self.imported_documents else None
         }
 
-<<<<<<< HEAD
-    def get_summary(self, folder: str) -> str:
-        """Retourne un bref résumé des documents d'un dossier.
-
-        Cette implémentation se contente de parcourir les documents déjà
-        importés dont le chemin contient ``folder`` et d'en résumer le contenu.
-        """
-        from utils.helpers import generate_document_summary
-
-        texts = []
-        for doc in self.imported_documents:
-            if folder.lower() in doc['filename'].lower():
-                content = doc.get('content', '')
-                if content:
-                    texts.append(generate_document_summary(content))
-
-        if not texts:
-            return ""
-
-        return " ".join(texts[:5])
-=======
     def get_summary(self, folder_name: str) -> str:
         """Génère ou récupère un résumé pour un dossier donné."""
         try:
@@ -904,7 +883,6 @@
         except Exception as e:
             logger.error(f"Erreur résumé dossier {folder_name}: {e}")
             return ""
->>>>>>> 2103e81d
 
 
 # ========== FONCTIONS D'INTERFACE STREAMLIT ==========
