# managers/multi_llm_manager.py
"""Gestionnaire unifié pour plusieurs LLMs"""

import asyncio
import logging
import os
import time
from concurrent.futures import ThreadPoolExecutor, as_completed
from enum import Enum
from typing import Any, Dict, List, Optional

import streamlit as st
from utils.prompt_rewriter import rewrite_prompt

# Configuration du logging
logging.basicConfig(level=logging.INFO)
logger = logging.getLogger(__name__)

# Imports conditionnels pour chaque provider
try:
    import anthropic
    ANTHROPIC_AVAILABLE = True
except ImportError:
    ANTHROPIC_AVAILABLE = False
    logger.warning("Anthropic SDK non installé")

try:
    import openai
    from openai import AzureOpenAI, OpenAI
    OPENAI_AVAILABLE = True
except ImportError:
    OPENAI_AVAILABLE = False
    logger.warning("OpenAI SDK non installé")

try:
    import google.generativeai as genai
    GOOGLE_AVAILABLE = True
except ImportError:
    GOOGLE_AVAILABLE = False
    logger.warning("Google Generative AI SDK non installé")

try:
    from mistralai.client import MistralClient
    from mistralai.models.chat_completion import ChatMessage
    MISTRAL_AVAILABLE = True
except ImportError:
    MISTRAL_AVAILABLE = False
    logger.warning("Mistral SDK non installé")

try:
    from groq import Groq
    GROQ_AVAILABLE = True
except ImportError:
    GROQ_AVAILABLE = False
    logger.warning("Groq SDK non installé")

# Import de la configuration
try:
    from config.app_config import LLMProvider
except ImportError:
    # Fallback si l'import échoue
    class LLMProvider:
        OPENAI = "openai"
        ANTHROPIC = "anthropic"
        GOOGLE = "google"
        MISTRAL = "mistral"
        GROQ = "groq"

class MultiLLMManager:
    """Gestionnaire pour interroger plusieurs LLMs"""
    
    def __init__(self):
        self.clients = {}
        self._initialize_clients()

    @staticmethod
    def _prepend_prioritized_pieces(prompt: str) -> str:
        """Ajoute les pièces prioritaires au début du prompt si présent."""
        pieces = st.session_state.get("pieces_prioritaires")
        if pieces:
            prefix = (
                "Les documents suivants doivent être considérés comme prioritaires : "
                + ", ".join(pieces)
                + ".\n\n"
            )
            return prefix + prompt
        return prompt
    
    def _initialize_clients(self):
        """Initialise les clients pour chaque LLM disponible"""
        
        # OpenAI
        if OPENAI_AVAILABLE and os.getenv("OPENAI_API_KEY"):
            try:
                self.clients["openai"] = OpenAI(
                    api_key=os.getenv("OPENAI_API_KEY")
                )
                logger.info("OpenAI initialisé")
            except Exception as e:
                logger.error(f"Erreur initialisation OpenAI: {e}")
        
        # Azure OpenAI
        if OPENAI_AVAILABLE and os.getenv("AZURE_OPENAI_ENDPOINT"):
            try:
                self.clients["azure_openai"] = AzureOpenAI(
                    api_key=os.getenv("AZURE_OPENAI_KEY"),
                    api_version=os.getenv("AZURE_OPENAI_API_VERSION", "2024-02-01"),
                    azure_endpoint=os.getenv("AZURE_OPENAI_ENDPOINT")
                )
                logger.info("Azure OpenAI initialisé")
            except Exception as e:
                logger.error(f"Erreur initialisation Azure OpenAI: {e}")
        
        # Anthropic Claude
        if ANTHROPIC_AVAILABLE and os.getenv("ANTHROPIC_API_KEY"):
            try:
                self.clients["anthropic"] = anthropic.Anthropic(
                    api_key=os.getenv("ANTHROPIC_API_KEY")
                )
                logger.info("Anthropic Claude initialisé")
            except Exception as e:
                logger.error(f"Erreur initialisation Anthropic: {e}")
        
        # Google Gemini
        if GOOGLE_AVAILABLE and os.getenv("GOOGLE_API_KEY"):
            try:
                genai.configure(api_key=os.getenv("GOOGLE_API_KEY"))
                self.clients["google"] = genai.GenerativeModel('gemini-pro')
                logger.info("Google Gemini initialisé")
            except Exception as e:
                logger.error(f"Erreur initialisation Google Gemini: {e}")
        
        # Mistral
        if MISTRAL_AVAILABLE and os.getenv("MISTRAL_API_KEY"):
            try:
                self.clients["mistral"] = MistralClient(
                    api_key=os.getenv("MISTRAL_API_KEY")
                )
                logger.info("Mistral initialisé")
            except Exception as e:
                logger.error(f"Erreur initialisation Mistral: {e}")
        
        # Groq
        if GROQ_AVAILABLE and os.getenv("GROQ_API_KEY"):
            try:
                self.clients["groq"] = Groq(
                    api_key=os.getenv("GROQ_API_KEY")
                )
                logger.info("Groq initialisé")
            except Exception as e:
                logger.error(f"Erreur initialisation Groq: {e}")
    
    def query_single_llm(
        self, 
        provider: Any,  # Peut être string ou enum
        prompt: str,
        system_prompt: str = "Tu es un assistant juridique expert en droit pénal des affaires français.",
        temperature: float = 0.7,
        max_tokens: int = 4000
    ) -> Dict[str, Any]:
        """Interroge un LLM spécifique de manière synchrone"""
        
        # Normaliser le provider en string
        if hasattr(provider, 'value'):
            provider_name = provider.value
            provider_key = provider.name.lower()
        else:
            provider_name = str(provider)
            provider_key = provider_name.lower().replace(' ', '_')
        
        # Mapping pour compatibilité
        provider_mapping = {
            'openai': 'openai',
            'anthropic': 'anthropic',
            'anthropic_claude': 'anthropic',
            'google': 'google',
            'google_gemini': 'google',
            'mistral': 'mistral',
            'mistral_ai': 'mistral',
            'groq': 'groq',
            'azure_openai': 'azure_openai'
        }
        
        provider_key = provider_mapping.get(provider_key, provider_key)

        if provider_key not in self.clients:
            return {
                'success': False,
                'provider': provider_name,
                'error': f"Provider {provider_name} non disponible. Providers disponibles: {list(self.clients.keys())}"
            }
<<<<<<< HEAD
=======
        
        prompt = self._prepend_prioritized_pieces(prompt)
>>>>>>> d4878015

        try:
            start_time = time.time()

            # Rewrite prompt for clarity
            prompt = rewrite_prompt(prompt)

            if provider_key == "openai" or provider_key == "azure_openai":
                response = self._query_openai(provider_key, prompt, system_prompt, temperature, max_tokens)
            elif provider_key == "anthropic":
                response = self._query_claude(prompt, system_prompt, temperature, max_tokens)
            elif provider_key == "google":
                response = self._query_gemini(prompt, system_prompt, temperature, max_tokens)
            elif provider_key == "mistral":
                response = self._query_mistral(prompt, system_prompt, temperature, max_tokens)
            elif provider_key == "groq":
                response = self._query_groq(prompt, system_prompt, temperature, max_tokens)
            else:
                return {
                    'success': False,
                    'provider': provider_name,
                    'error': f"Provider {provider_name} non implémenté"
                }
            
            elapsed_time = time.time() - start_time
            
            return {
                'success': True,
                'provider': provider_name,
                'response': response,
                'elapsed_time': elapsed_time
            }
            
        except Exception as e:
            logger.error(f"Erreur requête {provider_name}: {str(e)}")
            return {
                'success': False,
                'provider': provider_name,
                'error': str(e)
            }
    
    def _query_openai(self, provider_key, prompt: str, system_prompt: str, temperature: float, max_tokens: int) -> str:
        """Interroge OpenAI ou Azure OpenAI"""
        client = self.clients[provider_key]
        
        model = "gpt-4-turbo-preview"
        if provider_key == "azure_openai":
            model = os.getenv("AZURE_OPENAI_DEPLOYMENT", "gpt-4")
        
        response = client.chat.completions.create(
            model=model,
            messages=[
                {"role": "system", "content": system_prompt},
                {"role": "user", "content": prompt}
            ],
            temperature=temperature,
            max_tokens=max_tokens
        )
        
        return response.choices[0].message.content
    
    def _query_claude(self, prompt: str, system_prompt: str, temperature: float, max_tokens: int) -> str:
        """Interroge Claude"""
        client = self.clients["anthropic"]
        
        response = client.messages.create(
            model="claude-3-opus-20240229",
            system=system_prompt,
            messages=[{"role": "user", "content": prompt}],
            temperature=temperature,
            max_tokens=max_tokens
        )
        
        return response.content[0].text
    
    def _query_gemini(self, prompt: str, system_prompt: str, temperature: float, max_tokens: int) -> str:
        """Interroge Google Gemini"""
        model = self.clients["google"]
        
        # Gemini n'a pas de system prompt séparé, on le combine
        full_prompt = f"{system_prompt}\n\n{prompt}"
        
        response = model.generate_content(
            full_prompt,
            generation_config={
                'temperature': temperature,
                'max_output_tokens': max_tokens
            }
        )
        
        return response.text
    
    def _query_mistral(self, prompt: str, system_prompt: str, temperature: float, max_tokens: int) -> str:
        """Interroge Mistral"""
        client = self.clients["mistral"]
        
        messages = [
            ChatMessage(role="system", content=system_prompt),
            ChatMessage(role="user", content=prompt)
        ]
        
        response = client.chat(
            model="mistral-large-latest",
            messages=messages,
            temperature=temperature,
            max_tokens=max_tokens
        )
        
        return response.choices[0].message.content
    
    def _query_groq(self, prompt: str, system_prompt: str, temperature: float, max_tokens: int) -> str:
        """Interroge Groq"""
        client = self.clients["groq"]
        
        response = client.chat.completions.create(
            model="mixtral-8x7b-32768",
            messages=[
                {"role": "system", "content": system_prompt},
                {"role": "user", "content": prompt}
            ],
            temperature=temperature,
            max_tokens=max_tokens
        )
        
        return response.choices[0].message.content
    
    def query_multiple_llms(
        self,
        providers: List[Any],
        prompt: str,
        system_prompt: str = "Tu es un assistant juridique expert en droit pénal des affaires français.",
        temperature: float = 0.7,
        max_tokens: int = 4000,
        parallel: bool = True
    ) -> List[Dict[str, Any]]:
        """Interroge plusieurs LLMs"""

        prompt = self._prepend_prioritized_pieces(prompt)
        
        # Normaliser les providers
        normalized_providers = []
        for p in providers:
            if hasattr(p, 'value'):
                key = p.name.lower()
            else:
                key = str(p).lower()
            
            # Vérifier si disponible
            if key in self.clients or key.replace('_', '') in self.clients:
                normalized_providers.append(p)
        
        if not normalized_providers:
            return [{
                'success': False,
                'error': 'Aucun provider disponible'
            }]
        
        if parallel:
            return self._query_parallel(normalized_providers, prompt, system_prompt, temperature, max_tokens)
        else:
            return self._query_sequential(normalized_providers, prompt, system_prompt, temperature, max_tokens)
    
    def _query_parallel(self, providers, prompt, system_prompt, temperature, max_tokens):
        """Interroge les LLMs en parallèle"""
        results = []
        
        with ThreadPoolExecutor(max_workers=len(providers)) as executor:
            future_to_provider = {
                executor.submit(
                    self.query_single_llm,
                    provider,
                    prompt,
                    system_prompt,
                    temperature,
                    max_tokens
                ): provider for provider in providers
            }
            
            for future in as_completed(future_to_provider):
                result = future.result()
                results.append(result)
        
        return results
    
    def _query_sequential(self, providers, prompt, system_prompt, temperature, max_tokens):
        """Interroge les LLMs en séquence"""
        results = []
        
        for provider in providers:
            result = self.query_single_llm(provider, prompt, system_prompt, temperature, max_tokens)
            results.append(result)
            time.sleep(0.5)  # Petit délai pour éviter le rate limiting
        
        return results
    
    def fusion_responses(self, responses: List[Dict[str, Any]], fusion_prompt: Optional[str] = None) -> str:
        """Fusionne intelligemment plusieurs réponses de LLMs"""
        
        # Filtrer les réponses valides
        valid_responses = [r for r in responses if r.get('success') and r.get('response')]
        
        if not valid_responses:
            return "Aucune réponse valide à fusionner."
        
        if len(valid_responses) == 1:
            return valid_responses[0]['response']
        
        # Construire le prompt de fusion
        if not fusion_prompt:
            fusion_prompt = """Voici plusieurs analyses juridiques du même sujet par différents experts.
Fusionne-les en gardant les meilleurs éléments de chaque analyse.
Présente une synthèse structurée et complète.
"""
        
        for i, response in enumerate(valid_responses):
            fusion_prompt += f"\n### Analyse {i+1} ({response['provider']}):\n{response['response']}\n"
        
        fusion_prompt += "\n### Synthèse fusionnée:\n"
        
        # Utiliser le premier LLM disponible pour la fusion
        if self.clients:
            provider = list(self.clients.keys())[0]
            
            result = self.query_single_llm(
                provider,
                fusion_prompt,
                "Tu es un expert en synthèse juridique. Fusionne les analyses en gardant le meilleur de chaque."
            )
            
            if result['success']:
                return result['response']
        
        # Fallback : concaténation simple
        combined = "## Synthèse des analyses\n\n"
        for response in valid_responses:
            combined += f"### {response['provider']}\n{response['response']}\n\n"
        
        return combined
    
    def get_available_providers(self) -> List[str]:
        """Retourne la liste des providers disponibles"""
        return list(self.clients.keys())
    
    def test_connections(self) -> Dict[str, bool]:
        """Teste la connexion à chaque LLM"""
        results = {}
        
        test_prompt = "Réponds simplement 'OK' si tu reçois ce message."
        
        for provider_key in self.clients.keys():
            try:
                result = self.query_single_llm(provider_key, test_prompt, "Réponds uniquement 'OK'.", 0.1, 10)
                results[provider_key] = result['success']
            except:
                results[provider_key] = False
        
        return results
    
    def debug_status(self):
        """Affiche le statut de debug des LLMs"""
        print("=== DEBUG MultiLLMManager ===")
        print(f"Clients initialisés: {list(self.clients.keys())}")
        print(f"Variables d'environnement:")
        for key in ["OPENAI_API_KEY", "ANTHROPIC_API_KEY", "GOOGLE_API_KEY", "MISTRAL_API_KEY", "GROQ_API_KEY"]:
            value = os.getenv(key)
            print(f"  {key}: {'✅ Défini' if value else '❌ Non défini'}")
        print("="*30)

# Fonction helper pour Streamlit
def display_llm_status():
    """Affiche le statut des LLMs dans Streamlit"""
    llm_manager = MultiLLMManager()
    
    st.markdown("### 🤖 État des IA")
    
    status = llm_manager.test_connections()
    
    if not status:
        st.warning("Aucune IA configurée")
        return
    
    cols = st.columns(len(status))
    for i, (provider, is_connected) in enumerate(status.items()):
        with cols[i]:
            if is_connected:
                st.success(f"✅ {provider}")
            else:
                st.error(f"❌ {provider}")<|MERGE_RESOLUTION|>--- conflicted
+++ resolved
@@ -189,11 +189,8 @@
                 'provider': provider_name,
                 'error': f"Provider {provider_name} non disponible. Providers disponibles: {list(self.clients.keys())}"
             }
-<<<<<<< HEAD
-=======
         
         prompt = self._prepend_prioritized_pieces(prompt)
->>>>>>> d4878015
 
         try:
             start_time = time.time()
