# enhanced_ui.py
"""
Interface utilisateur optimisée pour l'application juridique
Amélioration de l'UX, du design et de la fluidité
"""

import time
from datetime import datetime

import streamlit as st
import streamlit.components.v1 as components

from app import ModuleManager
from managers.multi_llm_manager import MultiLLMManager

# Configuration de la page avec un design moderne
st.set_page_config(
    page_title="IA Juridique Pro",
    page_icon="⚖️",
    layout="wide",
    initial_sidebar_state="expanded"
)

# CSS personnalisé pour un design moderne et fluide
def load_custom_css():
    st.markdown("""
    <style>
    /* Palette de couleurs professionnelle */
    :root {
        --primary-color: #1a73e8;
        --secondary-color: #f8f9fa;
        --accent-color: #34a853;
        --danger-color: #ea4335;
        --text-primary: #202124;
        --text-secondary: #5f6368;
        --border-color: #dadce0;
        --hover-color: #e8f0fe;
    }
    
    /* Design général plus moderne */
    .stApp {
        background-color: #ffffff;
    }
    
    /* Sidebar améliorée */
    .css-1d391kg {
        background-color: var(--secondary-color);
        border-right: 1px solid var(--border-color);
    }
    
    /* Barre de recherche personnalisée */
    .search-container {
        background: white;
        border-radius: 12px;
        box-shadow: 0 2px 8px rgba(0,0,0,0.1);
        padding: 20px;
        margin-bottom: 30px;
        border: 2px solid transparent;
        transition: all 0.3s ease;
    }
    
    .search-container:hover {
        border-color: var(--primary-color);
        box-shadow: 0 4px 12px rgba(26,115,232,0.15);
    }
    
    /* Boutons modernes */
    .stButton > button {
        background-color: var(--primary-color);
        color: white;
        border: none;
        border-radius: 8px;
        padding: 12px 24px;
        font-weight: 500;
        transition: all 0.3s ease;
        box-shadow: 0 2px 4px rgba(0,0,0,0.1);
    }
    
    .stButton > button:hover {
        background-color: #1557b0;
        box-shadow: 0 4px 8px rgba(0,0,0,0.15);
        transform: translateY(-1px);
    }
    
    /* Cards modernes */
    .feature-card {
        background: white;
        border-radius: 12px;
        padding: 24px;
        box-shadow: 0 2px 8px rgba(0,0,0,0.08);
        transition: all 0.3s ease;
        height: 100%;
        cursor: pointer;
        border: 2px solid transparent;
    }
    
    .feature-card:hover {
        box-shadow: 0 4px 16px rgba(0,0,0,0.12);
        transform: translateY(-2px);
        border-color: var(--primary-color);
    }
    
    /* Métriques améliorées */
    .metric-container {
        background: linear-gradient(135deg, #f5f7fa 0%, #e9ecef 100%);
        border-radius: 12px;
        padding: 20px;
        text-align: center;
        transition: all 0.3s ease;
    }
    
    .metric-container:hover {
        transform: scale(1.02);
    }
    
    /* Navigation tabs moderne */
    .stTabs [data-baseweb="tab-list"] {
        gap: 8px;
        background-color: var(--secondary-color);
        padding: 8px;
        border-radius: 12px;
    }
    
    .stTabs [data-baseweb="tab"] {
        border-radius: 8px;
        padding: 8px 16px;
        background-color: transparent;
        transition: all 0.3s ease;
    }
    
    .stTabs [aria-selected="true"] {
        background-color: white;
        box-shadow: 0 2px 4px rgba(0,0,0,0.1);
    }
    
    /* Animations fluides */
    @keyframes fadeIn {
        from { opacity: 0; transform: translateY(10px); }
        to { opacity: 1; transform: translateY(0); }
    }
    
    .animate-in {
        animation: fadeIn 0.5s ease-out;
    }
    
    /* Amélioration des inputs */
    .stTextInput > div > div > input,
    .stSelectbox > div > div > select,
    .stTextArea > div > div > textarea {
        border-radius: 8px;
        border: 2px solid var(--border-color);
        transition: all 0.3s ease;
    }
    
    .stTextInput > div > div > input:focus,
    .stSelectbox > div > div > select:focus,
    .stTextArea > div > div > textarea:focus {
        border-color: var(--primary-color);
        box-shadow: 0 0 0 3px rgba(26,115,232,0.1);
    }
    
    /* Quick action buttons */
    .quick-action {
        display: inline-flex;
        align-items: center;
        padding: 8px 16px;
        background: var(--hover-color);
        border-radius: 20px;
        margin: 4px;
        cursor: pointer;
        transition: all 0.2s ease;
        border: 1px solid transparent;
    }
    
    .quick-action:hover {
        background: var(--primary-color);
        color: white;
        transform: scale(1.05);
    }
    
    /* Header moderne */
    .main-header {
        background: linear-gradient(135deg, #1a73e8 0%, #1557b0 100%);
        color: white;
        padding: 40px;
        border-radius: 16px;
        margin-bottom: 30px;
        box-shadow: 0 4px 12px rgba(26,115,232,0.2);
    }
    
    /* Notifications */
    .notification {
        position: fixed;
        top: 20px;
        right: 20px;
        padding: 16px 24px;
        background: white;
        border-radius: 8px;
        box-shadow: 0 4px 12px rgba(0,0,0,0.15);
        z-index: 1000;
        animation: slideIn 0.3s ease-out;
    }
    
    @keyframes slideIn {
        from { transform: translateX(100%); }
        to { transform: translateX(0); }
    }
    </style>
    """, unsafe_allow_html=True)

def create_search_interface():
    """Crée une interface de recherche améliorée avec soumission sur Entrée"""
    
    # JavaScript pour gérer la soumission avec Entrée
    search_js = """
    <script>
    document.addEventListener('DOMContentLoaded', function() {
        // Attendre que Streamlit charge complètement
        setTimeout(function() {
            const textarea = document.querySelector('.stTextArea textarea');
            if (textarea) {
                textarea.addEventListener('keydown', function(event) {
                    // Détecter Entrée sans modificateur
                    if (event.key === 'Enter' && !event.shiftKey && !event.ctrlKey && !event.metaKey) {
                        event.preventDefault();
                        
                        // Trouver et cliquer sur le bouton de recherche
                        const searchButton = document.querySelector('[data-testid="search-button"]');
                        if (searchButton) {
                            searchButton.click();
                        }
                    }
                });
                
                // Focus automatique sur la zone de recherche
                textarea.focus();
            }
        }, 500);
    });
    </script>
    """
    
    # Conteneur de recherche avec style
    st.markdown('<div class="search-container animate-in">', unsafe_allow_html=True)
    
    col1, col2 = st.columns([4, 1])
    
    with col1:
        # Zone de texte de 4 lignes
        query = st.text_area(
            "",
            placeholder="💡 Décrivez votre besoin juridique...\n\nExemples :\n• Rédiger des conclusions pour une affaire de...\n• Rechercher la jurisprudence sur...\n• Analyser les risques dans...",
            height=100,  # 4 lignes environ
            key="main_search",
            help="Appuyez sur Entrée pour lancer la recherche"
        )

        search_mode = st.selectbox(
            "Mode",
            ["Recherche multi-IA", "Exécuter un module"],
            key="search_mode_select"
        )

        selected_models = []
        selected_module = None
        merge_option = "synthétique"

        # Pièces à mettre en avant
        liste_pieces = [
            "PV de perquisition",
            "plainte pénale",
            "rapport d’expertise"
        ]

        if search_mode == "Recherche multi-IA":
            llm_manager = MultiLLMManager()
            providers = llm_manager.get_available_providers()
            selected_models = st.multiselect(
                "Modèles IA",
                providers,
                default=providers,
                key="multi_models_select"
            )

            st.session_state.selected_module = None

            merge_option = st.radio(
                "Fusion des réponses",
                ["synthétique", "exhaustive"],
                horizontal=True,
                key="merge_option_radio"
            )
        else:
            manager = ModuleManager()
            manager.discover_modules()
            modules = list(manager.available_modules.keys())
            if modules:
                selected_module = st.selectbox(
                    "Module à exécuter",
                    modules,
                    key="module_select"
                )
<<<<<<< HEAD
                st.session_state.selected_module = selected_module
            else:
                st.session_state.selected_module = None
=======

        # Sélection des pièces prioritaires
        pieces_selection = st.multiselect(
            "Pièces prioritaires :",
            options=liste_pieces,
            key="pieces_prioritaires"
        )
        st.session_state.pieces_prioritaires = pieces_selection
>>>>>>> 519ef897
    
    with col2:
        st.markdown("<br>", unsafe_allow_html=True)  # Espacement
        search_clicked = st.button(
            "🔍 Rechercher",
            key="search-button",
            use_container_width=True,
            type="primary"
        )
    
    # Suggestions rapides
    st.markdown("**Suggestions rapides :**")
    col1, col2, col3, col4 = st.columns(4)
    
    suggestions = [
        ("📝 Conclusions", "Rédiger des conclusions de défense"),
        ("⚖️ Jurisprudence", "Rechercher jurisprudence Cass. civ."),
        ("📊 Analyse", "Analyser les risques juridiques"),
        ("👥 Plaidoirie", "Préparer une plaidoirie de 30 min")
    ]
    
    for i, (col, (icon_text, suggestion)) in enumerate(zip([col1, col2, col3, col4], suggestions)):
        with col:
            if st.button(icon_text, key=f"quick_{i}", use_container_width=True):
                st.session_state.main_search = suggestion
                st.rerun()
    
    st.markdown('</div>', unsafe_allow_html=True)
    
    # Injecter le JavaScript
    components.html(search_js, height=0)
    
    return query, search_clicked, search_mode, selected_models, merge_option, selected_module

def create_modern_sidebar():
    """Crée une sidebar moderne avec navigation intuitive"""
    
    with st.sidebar:
        # Logo et titre
        st.markdown("""
        <div style="text-align: center; padding: 20px 0;">
            <h1 style="color: #1a73e8; margin: 0;">⚖️ IA Juridique</h1>
            <p style="color: #5f6368; margin: 5px 0;">Assistant Juridique Intelligent</p>
        </div>
        """, unsafe_allow_html=True)

        st.markdown("---")
        st.markdown(f"📌 Dossier courant : @{st.session_state.selected_folder}")
        st.markdown(f"📌 Module courant : #{st.session_state.selected_module}")

        # Navigation principale avec icônes
        st.markdown("### 🧭 Navigation")
        
        menu_items = {
            "🏠 Accueil": "home",
            "📝 Rédaction": "redaction",
            "🔍 Recherche": "recherche",
            "📊 Analyse": "analyse",
            "📁 Documents": "documents",
            "⚙️ Paramètres": "settings"
        }
        
        for label, key in menu_items.items():
            if st.button(label, key=f"nav_{key}", use_container_width=True):
                st.session_state.current_page = key
                st.rerun()
        
        st.markdown("---")
        
        # Actions rapides
        st.markdown("### ⚡ Actions rapides")
        
        if st.button("➕ Nouveau document", use_container_width=True):
            st.session_state.show_new_doc = True
            
        if st.button("📤 Importer fichiers", use_container_width=True):
            st.session_state.show_import = True
            
        if st.button("💾 Sauvegarder session", use_container_width=True):
            save_session()
        
        st.markdown("---")
        
        # Statistiques
        st.markdown("### 📈 Statistiques du jour")
        
        col1, col2 = st.columns(2)
        with col1:
            st.metric("Documents", "12", "+3")
        with col2:
            st.metric("Recherches", "24", "+5")
        
        # Mode d'affichage
        st.markdown("---")
        st.markdown("### 🎨 Préférences")
        
        dark_mode = st.toggle("Mode sombre", key="dark_mode")
        compact_view = st.toggle("Vue compacte", key="compact_view")
        
        # Footer
        st.markdown("---")
        st.markdown(
            """
            <div style="text-align: center; color: #5f6368; font-size: 12px;">
                v2.0 | Dernière mise à jour<br>
                {0}
            </div>
            """.format(datetime.now().strftime("%d/%m/%Y")),
            unsafe_allow_html=True
        )

def create_main_dashboard():
    """Crée le tableau de bord principal avec des cards modernes"""
    
    # Header principal
    st.markdown("""
    <div class="main-header animate-in">
        <h1 style="margin: 0; font-size: 2.5em;">Bienvenue dans votre espace juridique</h1>
        <p style="margin: 10px 0; opacity: 0.9; font-size: 1.2em;">
            Tous vos outils juridiques intelligents en un seul endroit
        </p>
    </div>
    """, unsafe_allow_html=True)
    
    # Métriques principales
    col1, col2, col3, col4 = st.columns(4)
    
    metrics = [
        ("📄 Documents actifs", "156", "+12 cette semaine"),
        ("⚖️ Affaires en cours", "23", "+2 nouvelles"),
        ("🎯 Tâches du jour", "8", "3 urgentes"),
        ("⏱️ Temps économisé", "42h", "ce mois")
    ]
    
    for col, (label, value, delta) in zip([col1, col2, col3, col4], metrics):
        with col:
            st.markdown(f"""
            <div class="metric-container animate-in">
                <h4 style="margin: 0; color: #5f6368;">{label}</h4>
                <h2 style="margin: 5px 0; color: #1a73e8;">{value}</h2>
                <p style="margin: 0; color: #34a853; font-size: 0.9em;">{delta}</p>
            </div>
            """, unsafe_allow_html=True)
    
    st.markdown("<br>", unsafe_allow_html=True)
    
    # Fonctionnalités principales en cards
    st.markdown("### 🚀 Fonctionnalités principales")
    
    col1, col2, col3 = st.columns(3)
    
    features = [
        {
            "col": col1,
            "icon": "📝",
            "title": "Rédaction intelligente",
            "desc": "Générez des documents juridiques en quelques clics",
            "features": ["Conclusions", "Assignations", "Plaidoiries", "Mémoires"],
            "action": "redaction"
        },
        {
            "col": col2,
            "icon": "🔍",
            "title": "Recherche avancée",
            "desc": "Trouvez instantanément jurisprudences et doctrines",
            "features": ["Judilibre", "Légifrance", "Base interne", "IA générative"],
            "action": "recherche"
        },
        {
            "col": col3,
            "icon": "📊",
            "title": "Analyse & Insights",
            "desc": "Comprenez vos dossiers avec l'IA",
            "features": ["Risques", "Timeline", "Mapping", "Synthèse"],
            "action": "analyse"
        }
    ]
    
    for feature in features:
        with feature["col"]:
            if st.button(
                "",
                key=f"feature_{feature['action']}",
                use_container_width=True,
                help=f"Accéder à {feature['title']}"
            ):
                st.session_state.current_page = feature["action"]
                st.rerun()
            
            # Contenu de la card (en HTML pour le style)
            st.markdown(f"""
            <div class="feature-card">
                <h2 style="margin: 0; color: #1a73e8;">{feature['icon']} {feature['title']}</h2>
                <p style="color: #5f6368; margin: 10px 0;">{feature['desc']}</p>
                <div style="margin-top: 15px;">
                    {''.join([f'<span class="quick-action">{f}</span>' for f in feature['features']])}
                </div>
            </div>
            """, unsafe_allow_html=True)
    
    # Section activité récente
    st.markdown("<br>", unsafe_allow_html=True)
    st.markdown("### 📅 Activité récente")
    
    tab1, tab2, tab3 = st.tabs(["📄 Documents récents", "🔍 Recherches", "📝 Brouillons"])
    
    with tab1:
        recent_docs = [
            ("Conclusions défense - Affaire Martin", "Il y a 2 heures", "En cours"),
            ("Assignation SARL Tech", "Hier", "Finalisé"),
            ("Plaidoirie audience 15/03", "Il y a 3 jours", "À réviser")
        ]
        
        for doc, time, status in recent_docs:
            col1, col2, col3 = st.columns([3, 1, 1])
            with col1:
                st.markdown(f"**{doc}**")
            with col2:
                st.caption(time)
            with col3:
                if status == "En cours":
                    st.markdown("🟡 " + status)
                elif status == "Finalisé":
                    st.markdown("🟢 " + status)
                else:
                    st.markdown("🔵 " + status)
    
    with tab2:
        st.info("Vos dernières recherches apparaîtront ici")
    
    with tab3:
        st.info("Vos brouillons en cours apparaîtront ici")

def create_floating_help():
    """Crée un bouton d'aide flottant"""
    
    st.markdown("""
    <div style="position: fixed; bottom: 20px; right: 20px; z-index: 1000;">
        <button style="
            background: #1a73e8;
            color: white;
            border: none;
            border-radius: 50%;
            width: 60px;
            height: 60px;
            font-size: 24px;
            cursor: pointer;
            box-shadow: 0 4px 12px rgba(0,0,0,0.2);
            transition: all 0.3s ease;
        " onclick="alert('Aide : Utilisez la barre de recherche pour décrire votre besoin. Appuyez sur Entrée pour lancer la recherche.')">
            ?
        </button>
    </div>
    """, unsafe_allow_html=True)

def save_session():
    """Sauvegarde la session actuelle"""
    st.toast("✅ Session sauvegardée avec succès!", icon="✅")

# Fonction principale pour intégrer dans votre app.py
def enhanced_main_interface():
    """Interface principale améliorée"""
    
    # Charger le CSS personnalisé
    load_custom_css()
    
    # Créer la sidebar moderne
    create_modern_sidebar()
    
    # Interface principale
    if st.session_state.get('current_page', 'home') == 'home':
        # Barre de recherche améliorée
        query, search_clicked, search_mode, models, merge_option, module_name = create_search_interface()
        
        # Traiter la recherche
        if search_clicked or (query and st.session_state.get('last_query', '') != query):
            st.session_state.last_query = query
            with st.spinner("🔍 Traitement en cours..."):
                if search_mode == "Recherche multi-IA" and models:
                    llm_manager = MultiLLMManager()
                    responses = llm_manager.query_multiple_llms(models, query)
                    fusion_prompt = None
                    if merge_option == "exhaustive":
                        fusion_prompt = "Fournis une réponse détaillée en combinant toutes les informations."
                    result = llm_manager.fusion_responses(responses, fusion_prompt)
                    st.session_state.multi_ai_result = result
                elif search_mode == "Exécuter un module" and module_name:
                    manager = ModuleManager()
                    manager.discover_modules()
                    if module_name in manager.available_modules:
                        manager.run_module(module_name)
                        st.session_state.selected_module = module_name
                st.success("✅ Traitement terminé")
        
        # Dashboard principal
        create_main_dashboard()

        if st.session_state.get('multi_ai_result'):
            st.markdown("## Résultat consolidé")
            st.markdown(st.session_state.multi_ai_result)
    
    elif st.session_state.get('current_page') == 'redaction':
        st.title("📝 Module de rédaction")
        # Votre code de rédaction ici
        
    elif st.session_state.get('current_page') == 'recherche':
        st.title("🔍 Module de recherche")
        # Votre code de recherche ici
        
    # Bouton d'aide flottant
    create_floating_help()

# Pour tester
if __name__ == "__main__":
    if 'current_page' not in st.session_state:
        st.session_state.current_page = 'home'
    
    enhanced_main_interface()
<|MERGE_RESOLUTION|>--- conflicted
+++ resolved
@@ -300,11 +300,10 @@
                     modules,
                     key="module_select"
                 )
-<<<<<<< HEAD
+
                 st.session_state.selected_module = selected_module
             else:
                 st.session_state.selected_module = None
-=======
 
         # Sélection des pièces prioritaires
         pieces_selection = st.multiselect(
@@ -313,7 +312,6 @@
             key="pieces_prioritaires"
         )
         st.session_state.pieces_prioritaires = pieces_selection
->>>>>>> 519ef897
     
     with col2:
         st.markdown("<br>", unsafe_allow_html=True)  # Espacement
