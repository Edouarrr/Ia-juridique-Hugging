# utils/constants.py
"""
Constantes utilisées dans l'application juridique
"""

# ========== TYPES DE DOCUMENTS ==========
DOCUMENT_TYPES = {
    'conclusions': 'Conclusions',
    'plainte': 'Plainte',
    'assignation': 'Assignation',
    'requete': 'Requête',
    'memoire': 'Mémoire',
    'ordonnance': 'Ordonnance',
    'jugement': 'Jugement',
    'arret': 'Arrêt',
    'citation': 'Citation',
    'pv': 'Procès-verbal',
    'expertise': 'Rapport d\'expertise',
    'courrier': 'Courrier',
    'contrat': 'Contrat',
    'convention': 'Convention',
    'protocole': 'Protocole d\'accord'
}

# ========== PHASES PROCÉDURALES ==========
PHASES_PROCEDURE = {
    'pre_contentieux': 'Pré-contentieux',
    'mise_en_etat': 'Mise en état',
    'instruction': 'Instruction',
    'jugement': 'Jugement',
    'appel': 'Appel',
    'cassation': 'Cassation',
    'execution': 'Exécution'
}

# ========== JURIDICTIONS ==========
JURIDICTIONS = {
    # Ordre judiciaire civil
    'tj': 'Tribunal judiciaire',
    'tc': 'Tribunal de commerce',
    'cph': 'Conseil de prud\'hommes',
    'tgi': 'Tribunal de grande instance (ancien)',
    
    # Ordre judiciaire pénal
    'tp': 'Tribunal de police',
    'tcorr': 'Tribunal correctionnel',
    'ca_corr': 'Cour d\'assises',
    'ji': 'Juge d\'instruction',
    'jld': 'Juge des libertés et de la détention',
    
    # Cours d'appel
    'ca': 'Cour d\'appel',
    
    # Cour de cassation
    'ccass': 'Cour de cassation',
    'ccass_civ': 'Cour de cassation - Chambre civile',
    'ccass_com': 'Cour de cassation - Chambre commerciale',
    'ccass_soc': 'Cour de cassation - Chambre sociale',
    'ccass_crim': 'Cour de cassation - Chambre criminelle',
    
    # Ordre administratif
    'ta': 'Tribunal administratif',
    'caa': 'Cour administrative d\'appel',
    'ce': 'Conseil d\'État',
    
    # Autres
    'cc': 'Conseil constitutionnel',
    'cjue': 'Cour de justice de l\'Union européenne',
    'cedh': 'Cour européenne des droits de l\'homme'
}

# ========== INFRACTIONS PRINCIPALES ==========
INFRACTIONS_COURANTES = {
    # Atteintes aux biens
    '311-1': 'Vol',
    '313-1': 'Escroquerie',
    '314-1': 'Abus de confiance',
    '321-1': 'Recel',
    '322-1': 'Destruction de biens',
    
    # Atteintes aux personnes
    '221-1': 'Meurtre',
    '222-1': 'Tortures et actes de barbarie',
    '222-7': 'Violences',
    '222-33': 'Harcèlement',
    '226-1': 'Atteinte à la vie privée',
    
    # Infractions économiques
    '432-11': 'Corruption passive',
    '433-1': 'Corruption active',
    '441-1': 'Faux et usage de faux',
    'L241-3': 'Abus de biens sociaux',
    'L242-6': 'Distribution de dividendes fictifs',
    
    # Blanchiment
    '324-1': 'Blanchiment',
    '324-2': 'Blanchiment aggravé'
}

# ========== FORMES JURIDIQUES ==========
FORMES_JURIDIQUES = {
    # Sociétés commerciales
    'SA': 'Société Anonyme',
    'SAS': 'Société par Actions Simplifiée',
    'SASU': 'Société par Actions Simplifiée Unipersonnelle',
    'SARL': 'Société à Responsabilité Limitée',
    'EURL': 'Entreprise Unipersonnelle à Responsabilité Limitée',
    'SNC': 'Société en Nom Collectif',
    'SCS': 'Société en Commandite Simple',
    'SCA': 'Société en Commandite par Actions',
    
    # Sociétés civiles
    'SCI': 'Société Civile Immobilière',
    'SCP': 'Société Civile Professionnelle',
    'SCM': 'Société Civile de Moyens',
    'SCPI': 'Société Civile de Placement Immobilier',
    
    # Sociétés d'exercice libéral
    'SEL': 'Société d\'Exercice Libéral',
    'SELARL': 'Société d\'Exercice Libéral à Responsabilité Limitée',
    'SELAFA': 'Société d\'Exercice Libéral à Forme Anonyme',
    'SELAS': 'Société d\'Exercice Libéral par Actions Simplifiée',
    
    # Autres
    'GIE': 'Groupement d\'Intérêt Économique',
    'GEIE': 'Groupement Européen d\'Intérêt Économique',
    'Association': 'Association loi 1901',
    'Fondation': 'Fondation',
    'EI': 'Entreprise Individuelle',
    'EIRL': 'Entreprise Individuelle à Responsabilité Limitée'
}

# ========== QUALITÉS DES PARTIES ==========
QUALITES_PARTIES = {
    'demandeur': 'Demandeur',
    'defendeur': 'Défendeur',
    'partie_civile': 'Partie civile',
    'prevenu': 'Prévenu',
    'accuse': 'Accusé',
    'temoin': 'Témoin',
    'expert': 'Expert',
    'intervenant': 'Intervenant volontaire',
    'appele_en_garantie': 'Appelé en garantie',
    'tiers': 'Tiers'
}

# ========== BARREAUX FRANÇAIS PRINCIPAUX ==========
BARREAUX = {
    'paris': 'Barreau de Paris',
    'marseille': 'Barreau de Marseille',
    'lyon': 'Barreau de Lyon',
    'toulouse': 'Barreau de Toulouse',
    'nice': 'Barreau de Nice',
    'nantes': 'Barreau de Nantes',
    'strasbourg': 'Barreau de Strasbourg',
    'montpellier': 'Barreau de Montpellier',
    'bordeaux': 'Barreau de Bordeaux',
    'lille': 'Barreau de Lille',
    'rennes': 'Barreau de Rennes',
    'versailles': 'Barreau de Versailles'
}

# ========== DEVISES ==========
CURRENCIES = {
    'EUR': {'symbol': '€', 'name': 'Euro'},
    'USD': {'symbol': '$', 'name': 'Dollar américain'},
    'GBP': {'symbol': '£', 'name': 'Livre sterling'},
    'CHF': {'symbol': 'CHF', 'name': 'Franc suisse'},
    'JPY': {'symbol': '¥', 'name': 'Yen japonais'}
}

# ========== LIMITES ET SEUILS ==========
LIMITS = {
    'max_file_size_mb': 50,
    'max_document_length': 1000000,  # caractères
    'max_search_results': 100,
    'max_timeline_events': 500,
    'max_parties': 50,
    'cache_duration_hours': 24,
    'session_timeout_minutes': 120
}

# ========== FORMATS DE FICHIERS ACCEPTÉS ==========
ACCEPTED_FILE_TYPES = {
    'documents': ['.pdf', '.doc', '.docx', '.odt', '.rtf', '.txt'],
    'spreadsheets': ['.xls', '.xlsx', '.ods', '.csv'],
    'images': ['.jpg', '.jpeg', '.png', '.gif', '.bmp'],
    'emails': ['.eml', '.msg'],
    'archives': ['.zip', '.rar', '.7z']
}

# ========== MESSAGES D'ERREUR STANDARDS ==========
ERROR_MESSAGES = {
    'file_too_large': "Le fichier est trop volumineux (limite: {limit} MB)",
    'invalid_format': "Format de fichier non supporté",
    'missing_field': "Le champ '{field}' est obligatoire",
    'invalid_date': "Date invalide",
    'invalid_reference': "Référence invalide",
    'connection_error': "Erreur de connexion au service",
    'permission_denied': "Accès refusé",
    'not_found': "Élément introuvable",
    'generic_error': "Une erreur inattendue s'est produite"
}

# ========== PATTERNS REGEX ==========
REGEX_PATTERNS = {
    'case_number': r'^(RG\s+)?\d{2,4}/\d+$',
    'siren': r'^\d{9}$',
    'siret': r'^\d{14}$',
    'phone_fr': r'^0[1-9][0-9]{8}$',
    'postal_code_fr': r'^[0-9]{5}$',
    'email': r'^[a-zA-Z0-9._%+-]+@[a-zA-Z0-9.-]+\.[a-zA-Z]{2,}$',
    'iban_fr': r'^FR\d{2}[A-Z0-9]{23}$',
    'article_code': r'^\d{3}-\d{1,2}$',
    'law_reference': r'loi\s+n°\s*\d{4}-\d+\s+du\s+\d{1,2}\s+\w+\s+\d{4}'
}

# ========== ICÔNES ==========
ICONS = {
    'document': '📄',
    'folder': '📁',
    'search': '🔍',
    'calendar': '📅',
    'person': '👤',
    'company': '🏢',
    'law': '⚖️',
    'court': '🏛️',
    'warning': '⚠️',
    'success': '✅',
    'error': '❌',
    'info': 'ℹ️',
    'email': '📧',
    'phone': '📞',
    'location': '📍',
    'money': '💰',
    'time': '⏰',
    'edit': '✏️',
    'delete': '🗑️',
    'download': '⬇️',
    'upload': '⬆️',
    'print': '🖨️',
    'save': '💾'
}

# ========== COULEURS THÈME ==========
COLORS = {
    'primary': '#1a237e',
    'secondary': '#283593',
    'success': '#2e7d32',
    'warning': '#f57c00',
    'error': '#c62828',
    'info': '#0288d1',
    'light': '#f5f5f5',
    'dark': '#212121'
}

# ========== DÉPARTEMENTS FRANÇAIS ==========
DEPARTEMENTS = {
    '01': 'Ain', '02': 'Aisne', '03': 'Allier', '04': 'Alpes-de-Haute-Provence',
    '05': 'Hautes-Alpes', '06': 'Alpes-Maritimes', '07': 'Ardèche', '08': 'Ardennes',
    '09': 'Ariège', '10': 'Aube', '11': 'Aude', '12': 'Aveyron',
    '13': 'Bouches-du-Rhône', '14': 'Calvados', '15': 'Cantal', '16': 'Charente',
    '17': 'Charente-Maritime', '18': 'Cher', '19': 'Corrèze', '2A': 'Corse-du-Sud',
    '2B': 'Haute-Corse', '21': 'Côte-d\'Or', '22': 'Côtes-d\'Armor', '23': 'Creuse',
    '24': 'Dordogne', '25': 'Doubs', '26': 'Drôme', '27': 'Eure',
    '28': 'Eure-et-Loir', '29': 'Finistère', '30': 'Gard', '31': 'Haute-Garonne',
    '32': 'Gers', '33': 'Gironde', '34': 'Hérault', '35': 'Ille-et-Vilaine',
    '36': 'Indre', '37': 'Indre-et-Loire', '38': 'Isère', '39': 'Jura',
    '40': 'Landes', '41': 'Loir-et-Cher', '42': 'Loire', '43': 'Haute-Loire',
    '44': 'Loire-Atlantique', '45': 'Loiret', '46': 'Lot', '47': 'Lot-et-Garonne',
    '48': 'Lozère', '49': 'Maine-et-Loire', '50': 'Manche', '51': 'Marne',
    '52': 'Haute-Marne', '53': 'Mayenne', '54': 'Meurthe-et-Moselle', '55': 'Meuse',
    '56': 'Morbihan', '57': 'Moselle', '58': 'Nièvre', '59': 'Nord',
    '60': 'Oise', '61': 'Orne', '62': 'Pas-de-Calais', '63': 'Puy-de-Dôme',
    '64': 'Pyrénées-Atlantiques', '65': 'Hautes-Pyrénées', '66': 'Pyrénées-Orientales',
    '67': 'Bas-Rhin', '68': 'Haut-Rhin', '69': 'Rhône', '70': 'Haute-Saône',
    '71': 'Saône-et-Loire', '72': 'Sarthe', '73': 'Savoie', '74': 'Haute-Savoie',
    '75': 'Paris', '76': 'Seine-Maritime', '77': 'Seine-et-Marne', '78': 'Yvelines',
    '79': 'Deux-Sèvres', '80': 'Somme', '81': 'Tarn', '82': 'Tarn-et-Garonne',
    '83': 'Var', '84': 'Vaucluse', '85': 'Vendée', '86': 'Vienne',
    '87': 'Haute-Vienne', '88': 'Vosges', '89': 'Yonne', '90': 'Territoire de Belfort',
    '91': 'Essonne', '92': 'Hauts-de-Seine', '93': 'Seine-Saint-Denis', '94': 'Val-de-Marne',
    '95': 'Val-d\'Oise', '971': 'Guadeloupe', '972': 'Martinique', '973': 'Guyane',
    '974': 'La Réunion', '976': 'Mayotte'
}

<<<<<<< HEAD
# ========== SUGGESTIONS LÉGALES ==========
LEGAL_SUGGESTIONS = [
    'Plainte pour abus de biens sociaux',
    'Assignation en référé',
    'Contrat de bail commercial',
    'Consultation jurisprudence récente',
    'Procédure de CJIP',
]
=======
# ========== SUGGESTIONS JURIDIQUES ==========
LEGAL_SUGGESTIONS = [
    "Qualification juridique des faits",
    "Éléments constitutifs de l'infraction",
    "Responsabilité pénale",
    "Responsabilité civile",
    "Nullités de procédure",
    "Circonstances aggravantes",
    "Prescription applicable",
    "Jurisprudence pertinente",
    "Sanctions encourues",
    "Moyens de défense"
]
>>>>>>> b6f6875c
<|MERGE_RESOLUTION|>--- conflicted
+++ resolved
@@ -284,18 +284,14 @@
     '974': 'La Réunion', '976': 'Mayotte'
 }
 
-<<<<<<< HEAD
 # ========== SUGGESTIONS LÉGALES ==========
+
 LEGAL_SUGGESTIONS = [
     'Plainte pour abus de biens sociaux',
     'Assignation en référé',
     'Contrat de bail commercial',
     'Consultation jurisprudence récente',
     'Procédure de CJIP',
-]
-=======
-# ========== SUGGESTIONS JURIDIQUES ==========
-LEGAL_SUGGESTIONS = [
     "Qualification juridique des faits",
     "Éléments constitutifs de l'infraction",
     "Responsabilité pénale",
@@ -307,4 +303,3 @@
     "Sanctions encourues",
     "Moyens de défense"
 ]
->>>>>>> b6f6875c
